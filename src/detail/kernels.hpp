--- conflicted
+++ resolved
@@ -214,14 +214,10 @@
 
       //ctor
       BOOST_GPU_ENABLED
-<<<<<<< HEAD
-      kernel_onishi(thrust_device::pointer<real_t> k_params, real_t r_max) : kernel_geometric<real_t, n_t>(k_params, 2, r_max) {}
-
-      // thrust requires that a default ctor exists
-      BOOST_GPU_ENABLED
-=======
       kernel_onishi(thrust_device::pointer<real_t> k_params, real_t r_max) : kernel_geometric<real_t, n_t>(k_params, 1, r_max) {}
->>>>>>> efb9b4c0
+
+      // thrust requires that a default ctor exists
+      BOOST_GPU_ENABLED
       kernel_onishi() = default;
 
       BOOST_GPU_ENABLED

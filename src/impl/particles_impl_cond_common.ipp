// vim:filetype=cpp
/** @file
  * @copyright University of Warsaw
  * @section LICENSE
  * GPLv3+ (see the COPYING file or http://www.gnu.org/licenses/)
  */

#include <thrust/iterator/transform_iterator.h>
#include <libcloudph++/common/maxwell-mason.hpp>
#include <libcloudph++/common/kappa_koehler.hpp>
#include <libcloudph++/common/kelvin_term.hpp>
#include <libcloudph++/common/transition_regime.hpp>
#include <libcloudph++/common/ventil.hpp>
#include <libcloudph++/common/mean_free_path.hpp>
#include <libcloudph++/common/detail/toms748.hpp>

namespace libcloudphxx
{
  namespace lgrngn
  {
    namespace detail
    {
      template<class real_t>
      struct rw3diff2drv 
      {
        real_t mlt;
        int n_dims;
        rw3diff2drv(const real_t &mlt, const int &n_dims):
          mlt(mlt), n_dims(n_dims) {}
 
        BOOST_GPU_ENABLED
        real_t operator()(const real_t &rw3diff, const thrust::tuple<real_t, real_t, real_t> &tpl)
        {
          if(n_dims > 0)
            return mlt * rw3diff * thrust::get<1>(tpl) / thrust::get<0>(tpl) / thrust::get<2>(tpl);
          else // for parcel setup use 1/rhod instead of dv, dv will be updated in hskpng_Tpr in async
            return mlt * rw3diff * thrust::get<1>(tpl);
        }
      };

      template<class real_t>
      struct rw2torw3 : thrust::unary_function<const real_t&, real_t>
      {
        BOOST_GPU_ENABLED
        real_t operator()(const real_t &rw2)
        {
#if !defined(__NVCC__)
          using std::sqrt;
#endif
          const real_t rw = sqrt(rw2);
          return rw2 * rw;
        }
      };
        
      template <typename real_t>
      struct advance_rw2_minfun
      {
        const quantity<si::area,              real_t> rw2_old;
        const quantity<si::time,              real_t> dt;
        const quantity<si::mass_density,      real_t> rhod;
        const quantity<si::dimensionless,     real_t> rv;
        const quantity<si::temperature,       real_t> T;
        const quantity<si::pressure,          real_t> p;
        const quantity<si::dimensionless,     real_t> RH;
        const quantity<si::dynamic_viscosity, real_t> eta;
        const quantity<si::volume,            real_t> rd3;
        const quantity<si::dimensionless,     real_t> kpa;
        const quantity<si::velocity,          real_t> vt;
        const quantity<si::dimensionless,     real_t> RH_max;
        const quantity<si::length,            real_t> lambda_D;
        const quantity<si::length,            real_t> lambda_K;

        // ctor
        BOOST_GPU_ENABLED
        advance_rw2_minfun(
          const real_t &dt,
          const real_t &rw2,
          const thrust::tuple<thrust::tuple<real_t, real_t, real_t, real_t, real_t, real_t, real_t, real_t, real_t>, real_t, real_t> &tpl,
          const real_t &RH_max
        ) : 
          dt(dt * si::seconds), 
          rw2_old(rw2 * si::square_metres),
          rhod(    thrust::get<0>(thrust::get<0>(tpl)) * si::kilograms / si::cubic_metres),
          rv(      thrust::get<1>(thrust::get<0>(tpl))),
          T(       thrust::get<2>(thrust::get<0>(tpl)) * si::kelvins),
          eta(     thrust::get<3>(thrust::get<0>(tpl)) * si::pascals * si::seconds),
          rd3(     thrust::get<4>(thrust::get<0>(tpl)) * si::cubic_metres),
          kpa(     thrust::get<5>(thrust::get<0>(tpl))),
          vt(      thrust::get<6>(thrust::get<0>(tpl)) * si::metres_per_second),
          p(       thrust::get<1>(tpl) * si::pascals),
          RH(      thrust::get<2>(tpl)),
          lambda_D(thrust::get<7>(thrust::get<0>(tpl)) * si::metres),
          lambda_K(thrust::get<8>(thrust::get<0>(tpl)) * si::metres),
          RH_max(RH_max)
        {}

        BOOST_GPU_ENABLED
        quantity<divide_typeof_helper<si::area, si::time>::type, real_t> drw2_dt(const quantity<si::area, real_t> &rw2) const
        {
          using namespace common::maxwell_mason;
          using namespace common::kappa_koehler;
          using namespace common::kelvin;
          using common::moist_air::D_0;
          using common::moist_air::K_0;
          using common::moist_air::c_pd;
          using common::transition_regime::beta;
          using common::ventil::Sh;
          using common::ventil::Nu;
#if !defined(__NVCC__)
          using std::sqrt;
#endif

          const quantity<si::length, real_t> rw  = sqrt(real_t(rw2 / si::square_metres)) * si::metres; 
          const quantity<si::volume, real_t> rw3 = rw * rw * rw;;

          // TODO: common::moist_air:: below should not be needed
          // TODO: ventilation as option
          const quantity<si::dimensionless, real_t>
            Re = common::ventil::Re(vt, rw, rhod, eta), 
            Sc = common::ventil::Sc(eta, rhod, D_0<real_t>()), // TODO? cache
            Pr = common::ventil::Pr(eta, c_pd<real_t>(), K_0<real_t>()); // TODO? cache

          const quantity<common::diffusivity, real_t> 
            D = D_0<real_t>() * beta(lambda_D / rw) * (Sh(Sc, Re) / 2);

          const quantity<common::thermal_conductivity, real_t> 
            K = K_0<real_t>() * beta(lambda_K / rw) * (Nu(Pr, Re) / 2);

          return real_t(2) * rdrdt( 
            D,
            K,
            rhod * rv, 
            T, 
            p, 
            RH > RH_max ? RH_max : RH, 
            a_w(rw3, rd3, kpa),
            klvntrm(rw, T)
          );
        }

        // backward Euler scheme:
  // rw2_new = rw2_old + f_rw2(rw2_new) * dt
  // rw2_new = rw2_old + 2 * rw * f_rw(rw2_new) * dt
        BOOST_GPU_ENABLED
        real_t operator()(const real_t &rw2_unitless) const
        {
          const quantity<si::area, real_t> rw2 = rw2_unitless * si::square_metres; 
          return (rw2_old + dt * drw2_dt(rw2) - rw2) / si::square_metres;
        }
      };

      template <typename real_t>
      struct advance_rw2
      {
        const real_t dt, RH_max;
        detail::config<real_t> config;

        advance_rw2(const real_t &dt, const real_t &RH_max) : dt(dt), RH_max(RH_max) {}

        BOOST_GPU_ENABLED
        real_t operator()(
          const real_t &rw2_old, 
          const thrust::tuple<thrust::tuple<real_t, real_t, real_t, real_t, real_t, real_t, real_t, real_t, real_t>, real_t, real_t> &tpl
        ) const {
#if !defined(__NVCC__)
          using std::min;
          using std::max;
          using std::cbrt;
<<<<<<< HEAD
//          using std::pow;
//          using std::abs;
=======
>>>>>>> 20d4d6b2
          using std::isnan;
          using std::isinf;
#endif

          auto& tpl_in = thrust::get<0>(tpl);
          const advance_rw2_minfun<real_t> f(dt, rw2_old, tpl, RH_max); 
          const real_t drw2 = dt * f.drw2_dt(rw2_old * si::square_metres) * si::seconds / si::square_metres;

#if !defined(NDEBUG)
          if(isnan(drw2) || isinf(drw2))
          {
            // as a single command to make sure the output from parallel cuda kernels is ordered
            printf("nan/inf drw2 in cond: %g  "
              "rw2_old: %g  "
              "dt: %g  "
              "RH_max: %g  "
              "rhod: %g  "
              "rv: %g  "
              "T: %g  "
              "p: %g  "
              "RH: %g  "
              "eta: %g  "
              "rd3: %g  "
              "kpa: %g  "
              "vt: %g  "
              "lambda_D: %g  "
              "lambda_K: %g\n",
               drw2, rw2_old, dt, RH_max, 
               thrust::get<0>(tpl_in), // rhod
               thrust::get<1>(tpl_in), // rv
               thrust::get<2>(tpl_in), // T
               thrust::get<1>(tpl),    // p
               thrust::get<2>(tpl),    // RH
               thrust::get<3>(tpl_in), // eta
               thrust::get<4>(tpl_in), // rd3
               thrust::get<5>(tpl_in), // kpa
               thrust::get<6>(tpl_in), // vt
               thrust::get<7>(tpl_in), // lambda_D
               thrust::get<8>(tpl_in)  // lambda_K
            );
            assert(0);
          }
#endif

          if (drw2 == 0) return rw2_old;

          const real_t rd = cbrt(thrust::get<4>(tpl_in));
          const real_t rd2 = rd*rd;
 
          const real_t 
            a = max(rd2, rw2_old + min(real_t(0), config.cond_mlt * drw2)),
            b =          rw2_old + max(real_t(0), config.cond_mlt * drw2);

          // numerics (drw2 != 0 but a==b)
          if (a == b) return rw2_old;

          real_t fa, fb;

#if !defined(NDEBUG)
          if(a>=b)
          {
            printf("a>=b a: %g b: %g  "
              "drw2: %g  "
              "rw2_old: %g  "
              "rd2: %g  "
              "dt: %g  "
              "RH_max: %g  "
              "rhod: %g  "
              "rv: %g  "
              "T: %g  "
              "p: %g  "
              "RH: %g  "
              "eta: %g  "
              "rd3: %g  "
              "kpa: %g  "
              "vt: %g\n",
               a, b, drw2, rw2_old, rd2, dt, RH_max, thrust::get<0>(tpl_in),thrust::get<1>(tpl_in),
               thrust::get<2>(tpl_in),thrust::get<1>(tpl),thrust::get<2>(tpl),thrust::get<3>(tpl_in),
               thrust::get<4>(tpl_in),thrust::get<5>(tpl_in),thrust::get<6>(tpl_in)
            );
            assert(0);
          }
#endif

          if (drw2 > 0) 
          {
            fa = drw2; // for implicit Euler its equal to min_fun(x_old) 
            fb = f(b);
          }
          else
          {
            fa = f(a);
            fb = drw2; // for implicit Euler its equal to min_fun(x_old) 
          }

          // to store the result
          real_t rw2_new;

          // root-finding ill posed => explicit Euler 
          if (fa * fb > 0) rw2_new = rw2_old + drw2;
          // otherwise implicit Euler
          else
          {
            uintmax_t n_iter = config.n_iter;
            rw2_new = common::detail::toms748_solve(f, a, b, fa, fb, config.eps_tolerance, n_iter);
          }
          // check if it doesn't evaporate too much
          if(rw2_new < rd2) rw2_new = rd2;

#if !defined(NDEBUG)
          if(isnan(rw2_new) || isinf(rw2_new))
          {
            printf("nan/inf root in cond: %g  "
              "a: %g  "
              "b: %g  "
              "fa: %g  "
              "fb: %g\n",
              rw2_new, a, b, fa, fb
            );
            assert(0);
          }
#endif
          return rw2_new;
        }
      };
    };
  };  
};<|MERGE_RESOLUTION|>--- conflicted
+++ resolved
@@ -166,11 +166,6 @@
           using std::min;
           using std::max;
           using std::cbrt;
-<<<<<<< HEAD
-//          using std::pow;
-//          using std::abs;
-=======
->>>>>>> 20d4d6b2
           using std::isnan;
           using std::isinf;
 #endif

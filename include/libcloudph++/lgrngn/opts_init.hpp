--- conflicted
+++ resolved
@@ -164,13 +164,8 @@
         dev_id(-1),
         n_sd_max(0),
         src_sd_conc(0),
-<<<<<<< HEAD
-        src_z1(0)
-=======
         src_z1(0),
-        div_LS(0.),
         rd_min(0.)
->>>>>>> ab7caf86
       {}
 
       // dtor (just to silence -Winline warnings)

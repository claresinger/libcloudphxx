/// vim:filetype=cpp
/** @file
  * @copyright University of Warsaw
  * @section LICENSE
  * GPLv3+ (see the COPYING file or http://www.gnu.org/licenses/)
  * @brief Thrust-based CPU/GPU particle-tracking logic for Lagrangian microphysics
  */

#include <thrust/host_vector.h>
#include <thrust/iterator/constant_iterator.h>

#include <boost/numeric/odeint.hpp>
#include <boost/numeric/odeint/external/thrust/thrust_algebra.hpp>
#include <boost/numeric/odeint/external/thrust/thrust_operations.hpp>
#include <boost/numeric/odeint/external/thrust/thrust_resize.hpp>

#include <map>

namespace libcloudphxx
{
  namespace lgrngn
  {
    namespace detail
    {   
      enum { invalid = -1 };

    };  

    // pimpl stuff 
    template <typename real_t, backend_t device>
    struct particles_t<real_t, device>::impl
    { 
      // CUDA does not support max(unsigned long, unsigned long) -> using unsigned long long
      typedef unsigned long long n_t; // thrust_size_t?
 
      // order of operation flags
      bool init_called, should_now_run_async, selected_before_counting;

      // member fields
      opts_init_t<real_t> opts_init; // a copy
      const int n_dims;
      const int n_cell; 
      thrust_size_t n_part,            // total number of SDs
                    n_part_old,        // total number of SDs before source
                    n_part_to_init;    // number of SDs to be initialized by source
      detail::rng<real_t, device> rng;
      detail::config<real_t> config;

      // pointer to collision kernel
      kernel_base<real_t, n_t> *p_kernel;
 
      // containters for all kernel types
      thrust_device::vector<kernel_golovin<real_t, n_t> > k_golovin;
      thrust_device::vector<kernel_geometric<real_t, n_t> > k_geometric;
      thrust_device::vector<kernel_long<real_t, n_t> > k_long;
      thrust_device::vector<kernel_geometric_with_efficiencies<real_t, n_t> > k_geometric_with_efficiencies;
      thrust_device::vector<kernel_geometric_with_multiplier<real_t, n_t> > k_geometric_with_multiplier;
      thrust_device::vector<kernel_onishi<real_t, n_t> > k_onishi;

      // device container for kernel parameters, could come from opts_init or a file depending on the kernel
      thrust_device::vector<real_t> kernel_parameters;

      //number of kernel parameters defined by user in opts_init
      const n_t n_user_params;

      // particle attributes
      thrust_device::vector<n_t>
	n;   // multiplicity
      thrust_device::vector<real_t> 
	rd3, // dry radii cubed 
	rw2, // wet radius square
        kpa, // kappa
	x,   // x spatial coordinate (for 1D, 2D and 3D)
	y,   // y spatial coordinate (for 3D)
	z;   // z spatial coordinate (for 2D and 3D)

      // dry radii distribution characteristics
      real_t log_rd_min, // logarithm of the lower bound of the distr
             log_rd_max, // logarithm of the upper bound of the distr
             multiplier; // multiplier calculated for the above values

      // terminal velocity (per particle)
      thrust_device::vector<real_t> vt; 
      // sea level term velocity according to Beard 1977, compute once
      thrust_device::vector<real_t> vt_0; 
      // no of bins for cached velocity
      const int vt0_n_bin;
      // ln of min and max radius of cached velocity
      const real_t vt0_ln_r_min, vt0_ln_r_max;

      // grid-cell volumes (per grid cell)
      thrust_device::vector<real_t> dv;

      // housekeeping data (per particle)
      thrust_device::vector<thrust_size_t> 
        i, j, k, ijk, // Eulerian grid cell indices (always zero for 0D)
        sorted_id, sorted_ijk;

      // Arakawa-C grid helper vars
      thrust_device::vector<thrust_size_t> 
        lft, rgt, abv, blw, fre, hnd; // TODO: could be reused after advection!

      // moment-counting stuff
      thrust_device::vector<thrust_size_t> 
        count_ijk; // key-value pair for sorting particles by cell index
      thrust_device::vector<n_t>
        count_num; // number of particles in a given grid cell
      thrust_device::vector<real_t> 
        count_mom; // statistical moment // TODO (perhaps tmp_device_real_cell could be referenced?)
      thrust_size_t count_n;

      // Eulerian-Lagrangian interface vars
      thrust_device::vector<real_t> 
        rhod,    // dry air density
        th,      // potential temperature (dry)
        rv,      // water vapour mixing ratio
        sstp_tmp_rv, // either rv_old or advection-caused change in water vapour mixing ratio
        sstp_tmp_th, // ditto for theta_d
        sstp_tmp_rh, // ditto for rho
        sstp_tmp_chem_0, // ditto for trace gases
        sstp_tmp_chem_1, // ditto for trace gases
        sstp_tmp_chem_2, // ditto for trace gases
        sstp_tmp_chem_3, // ditto for trace gases
        sstp_tmp_chem_4, // ditto for trace gases
        sstp_tmp_chem_5, // ditto for trace gases
        courant_x, 
        courant_y, 
        courant_z;

      std::map<enum chem_species_t, thrust_device::vector<real_t> > ambient_chem;
  
      thrust_device::vector<real_t> 
        T,  // temperature [K]
        p,  // pressure [Pa]
        RH, // relative humisity (p_v / p_vs)
        eta;// dynamic viscosity 

      // sorting needed only for diagnostics and coalescence
      bool sorted;

<<<<<<< HEAD
      // true if coalescence timestep has to be reduced, accesible from both device and host code
      bool *increase_sstp_coal;
=======
      // are count_num and count_ijk up to date
      bool counted;
>>>>>>> 5a4920e3

      // timestep counter
      n_t stp_ctr;

      // maps linear Lagrangian component indices into Eulerian component linear indices
      // the map key is the address of the Thrust vector
      std::map<
        const thrust_device::vector<real_t>*, 
        thrust::host_vector<thrust_size_t> 
      > l2e; 

      // chem stuff
      // TODO: consider changing the unit to AMU or alike (very small numbers!)
      std::vector<typename thrust_device::vector<real_t>::iterator >
        chem_bgn, chem_end; // indexed with enum chem_species_t
      thrust_device::vector<real_t> chem_rhs, chem_ante_rhs, chem_post_rhs;
      /* TODO:
        On May 9, 2012, at 7:44 PM, Karsten Ahnert wrote:
        > ... unfortunately the Rosenbrock method cannot be used with any other state type than ublas.matrix.
        > ... I think, the best steppers for stiff systems and thrust are the
        > runge_kutta_fehlberg78 or the bulirsch_stoer with a very high order. But
        > should benchmark both steppers and choose the faster one.
      */
      boost::numeric::odeint::euler<
        thrust_device::vector<real_t>, // state_type
        real_t,                        // value_type
        thrust_device::vector<real_t>, // deriv_type
        real_t,                        // time_type
        boost::numeric::odeint::thrust_algebra,
        boost::numeric::odeint::thrust_operations,
        boost::numeric::odeint::never_resizer
      > chem_stepper;

      // temporary data
      thrust::host_vector<real_t>
        tmp_host_real_grid,
        tmp_host_real_cell;
      thrust::host_vector<thrust_size_t>
        tmp_host_size_cell;
      thrust_device::vector<real_t>
        tmp_device_real_part,
        tmp_device_real_part_chem,  // only allocated if chem_switch==1
        tmp_device_real_cell,
        tmp_device_real_cell1,
	&u01;  // uniform random numbers between 0 and 1 // TODO: use the tmp array as rand argument?
      thrust_device::vector<unsigned int>
        tmp_device_n_part,
        &un; // uniform natural random numbers between 0 and max value of unsigned int
      thrust_device::vector<thrust_size_t>
        tmp_device_size_cell,
        tmp_device_size_part;

      // to simplify foreach calls
      const thrust::counting_iterator<thrust_size_t> zero;

      // number of particles to be copied left/right in multi-GPU setup
      unsigned int lft_count, rgt_count;

      // nx in devices to the left of this one
      unsigned int n_x_bfr;

      // number of cells in devices to the left of this one
      unsigned int n_cell_bfr;

      // in/out buffers for SDs copied from other GPUs
      thrust_device::vector<n_t> in_n_bfr, out_n_bfr;
      thrust_device::vector<real_t> in_real_bfr, out_real_bfr;

      // fills u01[0:n] with random numbers
      void rand_u01(thrust_size_t n) { rng.generate_n(u01, n); }

      // fills un[0:n] with random numbers
      void rand_un(thrust_size_t n) { rng.generate_n(un, n); }

      // max(1, n)
      int m1(int n) { return n == 0 ? 1 : n; }

      // ctor 
      impl(const opts_init_t<real_t> &_opts_init, const int &n_x_bfr) : 
        init_called(false),
        should_now_run_async(false),
        selected_before_counting(false),
	opts_init(_opts_init),
	n_dims( // 0, 1, 2 or 3
          opts_init.nx/m1(opts_init.nx) + 
          opts_init.ny/m1(opts_init.ny) + 
          opts_init.nz/m1(opts_init.nz)
        ), 
        n_cell(
          m1(opts_init.nx) * 
          m1(opts_init.ny) *
          m1(opts_init.nz)
        ),
        zero(0),
        n_part(0),
        sorted(false), 
        counted(false), 
        u01(tmp_device_real_part),
        n_user_params(opts_init.kernel_parameters.size()),
        un(tmp_device_n_part),
        rng(opts_init.rng_seed),
        stp_ctr(0),
        n_x_bfr(n_x_bfr),
        n_cell_bfr(n_x_bfr * m1(opts_init.ny) * m1(opts_init.nz)),
        vt0_n_bin(10000),
        vt0_ln_r_min(log(5e-7)),
        vt0_ln_r_max(log(3e-3))  // Beard 1977 is defined on 1um - 6mm diameter range
      {
        // note: there could be less tmp data spaces if _cell vectors
        //       would point to _part vector data... but using.end() would not possible
        // initialising device temporary arrays
        tmp_device_real_cell.resize(n_cell);
        tmp_device_real_cell1.resize(n_cell);
        tmp_device_size_cell.resize(n_cell);

        // if using nvcc, put increase_sstp_coal flag in host memory, but with direct access from device code
#if defined(__NVCC__)
        cudaMallocHost(&increase_sstp_coal, sizeof(bool));
#else
        increase_sstp_coal = new bool();
#endif
        *increase_sstp_coal = false;

        // initialising host temporary arrays
        {
          int n_grid;
          switch (n_dims) // TODO: document that 3D is xyz, 2D is xz, 1D is x
          {
            case 3:
              n_grid = std::max(std::max(
                (opts_init.nx+1) * (opts_init.ny+0) * (opts_init.nz+0), 
                (opts_init.nx+0) * (opts_init.ny+1) * (opts_init.nz+0)),
                (opts_init.nx+0) * (opts_init.ny+0) * (opts_init.nz+1)
              );
              break;
            case 2:
              n_grid = std::max(
                (opts_init.nx+1) * (opts_init.nz+0), 
                (opts_init.nx+0) * (opts_init.nz+1)
              );
              break;
            case 1:
              n_grid = opts_init.nx+1;
              break;
            case 0:
              n_grid = 1;
              break;
            default: assert(false); 
          }
          if (n_dims != 0) assert(n_grid > n_cell);
	  tmp_host_real_grid.resize(n_grid);
        }
        tmp_host_size_cell.resize(n_cell);
        tmp_host_real_cell.resize(n_cell);
      }

      // methods
      void sanity_checks();
      void init_sanity_check(
        const arrinfo_t<real_t>, const arrinfo_t<real_t>, const arrinfo_t<real_t>,
        const arrinfo_t<real_t>, const arrinfo_t<real_t>, const arrinfo_t<real_t>,
        const std::map<enum chem_species_t, const arrinfo_t<real_t> >
      );

      void init_dry_sd_conc();
      void init_dry_const_multi(
        const common::unary_function<real_t> *n_of_lnrd
      );

      void init_n_sd_conc(
        const common::unary_function<real_t> *n_of_lnrd
      );
      void init_n_const_multi();

      void dist_analysis_sd_conc(
        const common::unary_function<real_t> *n_of_lnrd,
        const n_t sd_conc,
        const real_t dt = 1.
      );
      void dist_analysis_const_multi(
        const common::unary_function<real_t> *n_of_lnrd
      );
      void init_ijk();
      void init_xyz();
      void init_kappa(const real_t &);
      void init_count_num_sd_conc(const real_t & = 1);
      void init_count_num_const_multi(const common::unary_function<real_t> *, const real_t & = 1);
      void init_e2l(const arrinfo_t<real_t> &, thrust_device::vector<real_t>*, const int = 0, const int = 0, const int = 0, const int = 0);
      void init_wet();
      void init_sync();
      void init_grid();
      void init_hskpng_ncell();
      void init_hskpng_npart();
      void init_chem();
      void init_chem_aq();
      void init_sstp();
      void init_sstp_chem();
      void init_kernel();
      void init_vterm();

      void fill_outbuf();

           // rename hskpng_ -> step_?
      void hskpng_sort_helper(bool);
      void hskpng_sort();
      void hskpng_shuffle_and_sort();
      void hskpng_count();
      void hskpng_ijk();
      void hskpng_Tpr();

      void hskpng_vterm_all();
      void hskpng_vterm_invalid();
      void hskpng_remove_n0();
      void hskpng_resize_npart();

      void moms_all();
   
      void moms_cmp(
        const typename thrust_device::vector<real_t>::iterator &vec1_bgn,
        const typename thrust_device::vector<real_t>::iterator &vec2_bgn
      );
      void moms_ge0(
        const typename thrust_device::vector<real_t>::iterator &vec_bgn
      );
      void moms_rng(
        const real_t &min, const real_t &max, 
        const typename thrust_device::vector<real_t>::iterator &vec_bgn
      ); 
      void moms_calc(
	const typename thrust_device::vector<real_t>::iterator &vec_bgn,
        const real_t power
      );
      void moms_calc_cond(
	const typename thrust_device::vector<real_t>::iterator &vec_bgn,
        const real_t power
      );

      void mass_dens_estim(
	const typename thrust_device::vector<real_t>::iterator &vec_bgn,
        const real_t, const real_t, const real_t
      );

      void sync(
        const arrinfo_t<real_t> &, // from 
        thrust_device::vector<real_t> & // to
      );
      void sync(
        const thrust_device::vector<real_t> &, // from
        arrinfo_t<real_t> &// to
      );

      void adve();
      void sedi();

      void cond_dm3_helper();
      void cond(const real_t &dt, const real_t &RH_max);
      void update_th_rv(thrust_device::vector<real_t> &);

      void coal(const real_t &dt);

      void chem_vol_ante();
      void chem_flag_ante();
      void chem_henry(const real_t &dt);
      void chem_dissoc();
      void chem_react(const real_t &dt);
      void chem_cleanup();
 
      thrust_size_t rcyc();
      real_t bcnd(); // returns accumulated rainfall

      void src(const real_t &dt);

      void sstp_step(const int &step, const bool &var_rho);
      void sstp_save();
      void sstp_step_chem(const int &step, const bool &var_rho);
      void sstp_save_chem();

      void step_finalize(const opts_t<real_t>&);
    };

    // ctor
    template <typename real_t, backend_t device>
    particles_t<real_t, device>::particles_t(const opts_init_t<real_t> &opts_init, const int &n_x_bfr)
    {
#if defined(__NVCC__)
      if(opts_init.dev_id >= 0)
        cudaSetDevice(opts_init.dev_id);
#endif
      pimpl.reset(new impl(opts_init, n_x_bfr));

      this->opts_init = &pimpl->opts_init;
      pimpl->sanity_checks();
    }

    // outbuf
    template <typename real_t, backend_t device>
    real_t *particles_t<real_t, device>::outbuf() 
    {
      pimpl->fill_outbuf();
      // restore the count_num and count_ijk arrays
      pimpl->hskpng_count();
      return &(*(pimpl->tmp_host_real_cell.begin()));
    }
  };
};<|MERGE_RESOLUTION|>--- conflicted
+++ resolved
@@ -138,13 +138,11 @@
       // sorting needed only for diagnostics and coalescence
       bool sorted;
 
-<<<<<<< HEAD
       // true if coalescence timestep has to be reduced, accesible from both device and host code
       bool *increase_sstp_coal;
-=======
+
       // are count_num and count_ijk up to date
       bool counted;
->>>>>>> 5a4920e3
 
       // timestep counter
       n_t stp_ctr;

--- conflicted
+++ resolved
@@ -32,10 +32,7 @@
 Opts_init.x1 = Opts_init.nx * Opts_init.dx
 
 Opts_init.sd_conc = 50 / (Opts_init.nx * Opts_init.nz)
-<<<<<<< HEAD
-=======
 Opts_init.n_sd_max = 50
->>>>>>> 360188dd
 
 Backend = lgrngn.backend_t.serial
 

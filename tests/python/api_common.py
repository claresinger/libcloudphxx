import sys
sys.path.append("../../bindings/python/")

#<listing-1>
from libcloudphxx import common
<<<<<<< HEAD
=======
print "common.p_vs(273.16)=", common.p_vs(273.16)
>>>>>>> 8f4e5687
assert abs(common.p_vs(273.16) - 611.73) < .001
#</listing-1>

print "R_d =", common.R_d
print "c_pd =", common.c_pd
print "g =", common.g
print "p_1000 =", common.p_1000

th = 300
rv = .01

print common.th_dry2std(th, rv)	
assert common.th_std2dry(common.th_dry2std(th, rv), rv) == th<|MERGE_RESOLUTION|>--- conflicted
+++ resolved
@@ -3,10 +3,7 @@
 
 #<listing-1>
 from libcloudphxx import common
-<<<<<<< HEAD
-=======
 print "common.p_vs(273.16)=", common.p_vs(273.16)
->>>>>>> 8f4e5687
 assert abs(common.p_vs(273.16) - 611.73) < .001
 #</listing-1>
 

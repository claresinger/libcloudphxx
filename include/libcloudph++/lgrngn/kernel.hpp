#pragma once 

namespace libcloudphxx
{
  namespace lgrngn
  {
    namespace kernel_t //separate namespace to avoid member name conflicts with terminal_velocity enumerator, TODO: in c++11 change it to an enum class
    {
//<listing>
<<<<<<< HEAD
    enum kernel_t { geometric, golovin, hall, hall_davis_no_waals, Long}; 
=======
      enum kernel_t { undefined, geometric, golovin, hall, hall_davis_no_waals}; 
>>>>>>> 4529538a
//</listing>
    };
  };
};<|MERGE_RESOLUTION|>--- conflicted
+++ resolved
@@ -7,11 +7,7 @@
     namespace kernel_t //separate namespace to avoid member name conflicts with terminal_velocity enumerator, TODO: in c++11 change it to an enum class
     {
 //<listing>
-<<<<<<< HEAD
-    enum kernel_t { geometric, golovin, hall, hall_davis_no_waals, Long}; 
-=======
-      enum kernel_t { undefined, geometric, golovin, hall, hall_davis_no_waals}; 
->>>>>>> 4529538a
+      enum kernel_t { undefined, geometric, golovin, hall, hall_davis_no_waals, Long}; 
 //</listing>
     };
   };

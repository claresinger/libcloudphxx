// Python binding for libcloudph++
//
// author[s]: Sylwester Arabas, Dorota Jarecka
// licensing: GPU GPL v3
// copyright: University of Warsaw
//
// written with a lot of help from:
// - http://www.boost.org/doc/libs/1_55_0/libs/python/doc/tutorial/doc/html/python/exposing.html
// - http://isolation-nation.blogspot.com/2008/09/packages-in-python-extension-modules.html

#include <libcloudph++/git_revision.h>

#include "util.hpp"
#include "blk_1m.hpp"
#include "blk_2m.hpp"
#include "lgrngn.hpp"
#include "common.hpp"

BOOST_PYTHON_MODULE(libcloudphxx)
{
  namespace bp = boost::python;
  using namespace libcloudphxx::python;

  using real_t = double;
  using arr_t = blitz::Array<real_t, 1>;

  bp::numeric::array::set_module_and_type("numpy", "ndarray");

  // specify that this module is actually a package
  bp::object package = bp::scope();
  package.attr("__path__") = "libcloudphxx";

  // exposing git revision id
  package.attr("git_revision") = GIT_REVISION;

  // common stuff
  {
    std::string nested_name = bp::extract<std::string>(bp::scope().attr("__name__") + ".common");
    bp::object nested_module(bp::handle<>(bp::borrowed(PyImport_AddModule(nested_name.c_str()))));
    bp::scope().attr("common") = nested_module;
    bp::scope parent = nested_module;

    bp::scope().attr("R") = (real_t) (cmn::moist_air::kaBoNA<real_t>() / si::joules * si::kelvins * si::moles);
    bp::scope().attr("R_d") = (real_t) (cmn::moist_air::R_d<real_t>() / si::joules * si::kilograms * si::kelvins);
    bp::scope().attr("R_v") = (real_t) (cmn::moist_air::R_v<real_t>() / si::joules * si::kilograms * si::kelvins);
    bp::scope().attr("c_pd") = (real_t) (cmn::moist_air::c_pd<real_t>() / si::joules * si::kilograms * si::kelvins);
    bp::scope().attr("c_pv") = (real_t) (cmn::moist_air::c_pv<real_t>() / si::joules * si::kilograms * si::kelvins);
    bp::scope().attr("g") = (real_t) (cmn::earth::g<real_t>() / si::metres * si::seconds * si::seconds);
    bp::scope().attr("p_1000") = (real_t) (cmn::theta_std::p_1000<real_t>() / si::pascals);
    bp::scope().attr("eps") = (real_t) (cmn::moist_air::eps<real_t>());
    bp::scope().attr("rho_w") = (real_t) (cmn::moist_air::rho_w<real_t>() * si::cubic_metres / si::kilograms);

    bp::scope().attr("M_SO2")   = (real_t) (cmn::molar_mass::M_SO2<real_t>()   * si::moles / si::kilograms);
    bp::scope().attr("M_H2O2")  = (real_t) (cmn::molar_mass::M_H2O2<real_t>()  * si::moles / si::kilograms);
    bp::scope().attr("M_O3")    = (real_t) (cmn::molar_mass::M_O3<real_t>()    * si::moles / si::kilograms);
    bp::scope().attr("M_H")     = (real_t) (cmn::molar_mass::M_H<real_t>()     * si::moles / si::kilograms);
    bp::scope().attr("M_OH")    = (real_t) (cmn::molar_mass::M_OH<real_t>()    * si::moles / si::kilograms);
    bp::scope().attr("M_HSO3")  = (real_t) (cmn::molar_mass::M_HSO3<real_t>()  * si::moles / si::kilograms);
    bp::scope().attr("M_SO3")   = (real_t) (cmn::molar_mass::M_SO3<real_t>()   * si::moles / si::kilograms);
    bp::scope().attr("M_H2SO4") = (real_t) (cmn::molar_mass::M_H2SO4<real_t>() * si::moles / si::kilograms);
    bp::scope().attr("M_HSO4")  = (real_t) (cmn::molar_mass::M_HSO4<real_t>()  * si::moles / si::kilograms);
    bp::scope().attr("M_SO4")   = (real_t) (cmn::molar_mass::M_SO4<real_t>()   * si::moles / si::kilograms);

    bp::scope().attr("H_SO2")  = (real_t) (cmn::henry::H_SO2<real_t>()  * si::cubic_metres * si::pascals / si::moles);
    bp::scope().attr("H_H2O2") = (real_t) (cmn::henry::H_H2O2<real_t>() * si::cubic_metres * si::pascals / si::moles);
    bp::scope().attr("H_O3")   = (real_t) (cmn::henry::H_O3<real_t>()   * si::cubic_metres * si::pascals / si::moles);
    // TODO: how to make the above constant?

    bp::def("th_dry2std", &common::th_dry2std<real_t>);
    bp::def("th_std2dry", &common::th_std2dry<real_t>);
    bp::def("p_vs", &common::p_vs<real_t>);
    bp::def("T", &common::T<real_t>);
    bp::def("p", &common::p<real_t>);
    bp::def("rw3_cr", &common::rw3_cr<real_t>);
    bp::def("S_cr", &common::S_cr<real_t>);
    bp::def("p_hydro", &common::p_hydro<real_t>);
    bp::def("rhod", &common::rhod<real_t>);
  }

  // blk_1m stuff
  {
    std::string nested_name = bp::extract<std::string>(bp::scope().attr("__name__") + ".blk_1m");
    bp::object nested_module(bp::handle<>(bp::borrowed(PyImport_AddModule(nested_name.c_str()))));
    bp::scope().attr("blk_1m") = nested_module;
    bp::scope parent = nested_module;
    bp::class_<b1m::opts_t<real_t>>("opts_t")
      .def_readwrite("cond", &b1m::opts_t<real_t>::cond)
      .def_readwrite("cevp", &b1m::opts_t<real_t>::cevp)
      .def_readwrite("revp", &b1m::opts_t<real_t>::revp)
      .def_readwrite("conv", &b1m::opts_t<real_t>::conv)
      .def_readwrite("accr", &b1m::opts_t<real_t>::accr)
      .def_readwrite("sedi", &b1m::opts_t<real_t>::sedi)
      .def_readwrite("r_c0", &b1m::opts_t<real_t>::r_c0)
      .def_readwrite("r_eps", &b1m::opts_t<real_t>::r_eps)
      ;
    bp::def("adj_cellwise", blk_1m::adj_cellwise<arr_t>);
    bp::def("rhs_cellwise", blk_1m::rhs_cellwise<arr_t>); 
    bp::def("rhs_columnwise", blk_1m::rhs_columnwise<arr_t>); // TODO: handle the returned flux
  }

  // blk_2m stuff
  {
    std::string nested_name = bp::extract<std::string>(bp::scope().attr("__name__") + ".blk_2m");
    bp::object nested_module(bp::handle<>(bp::borrowed(PyImport_AddModule(nested_name.c_str()))));
    bp::scope().attr("blk_2m") = nested_module;
    bp::scope parent = nested_module;
    bp::class_<b2m::opts_t<real_t>>("opts_t")
      .def_readwrite("acti", &b2m::opts_t<real_t>::acti)
      .def_readwrite("cond", &b2m::opts_t<real_t>::cond)
      .def_readwrite("acnv", &b2m::opts_t<real_t>::acnv)
      .def_readwrite("accr", &b2m::opts_t<real_t>::accr)
      .def_readwrite("sedi", &b2m::opts_t<real_t>::sedi)
      .def_readwrite("RH_max", &b2m::opts_t<real_t>::RH_max)
      .add_property("dry_distros", &blk_2m::get_dd<real_t>, &blk_2m::set_dd<real_t>)
    ;
    bp::def("rhs_cellwise", blk_2m::rhs_cellwise<arr_t>);
    bp::def("rhs_columnwise", blk_2m::rhs_columnwise<arr_t>); // TODO: handle the returned flux
  } 

  // lgrngn stuff
  {
    std::string nested_name = bp::extract<std::string>(bp::scope().attr("__name__") + ".lgrngn");
    bp::object nested_module(bp::handle<>(bp::borrowed(PyImport_AddModule(nested_name.c_str()))));
    bp::scope().attr("lgrngn") = nested_module;
    bp::scope parent = nested_module;
    // enums
    bp::enum_<lgr::backend_t>("backend_t")
      .value("serial", lgr::serial)
      .value("OpenMP", lgr::OpenMP)
      .value("CUDA",   lgr::CUDA);
    bp::enum_<lgr::kernel_t::kernel_t>("kernel_t") 
      .value("geometric", lgr::kernel_t::geometric)
      .value("golovin", lgr::kernel_t::golovin)
      .value("hall", lgr::kernel_t::hall)
      .value("hall_davis_no_waals", lgr::kernel_t::hall_davis_no_waals)
      .value("long", lgr::kernel_t::Long)
      .value("hall_pinsky_1000mb_grav", lgr::kernel_t::hall_davis_no_waals)
      .value("onishi_hall_davis_no_waals", lgr::kernel_t::onishi_hall_davis_no_waals)
      .value("vohl_davis_no_waals", lgr::kernel_t::vohl_davis_no_waals)
      .value("hall_pinsky_stratocumulus", lgr::kernel_t::hall_pinsky_stratocumulus)
      .value("hall_pinsky_cumulonimbus", lgr::kernel_t::hall_pinsky_cumulonimbus);
    bp::enum_<lgr::vt_t::vt_t>("vt_t") 
      .value("beard", lgr::vt_t::beard)
      .value("khvorostyanov_spherical", lgr::vt_t::khvorostyanov_spherical)
      .value("khvorostyanov_nonspherical", lgr::vt_t::khvorostyanov_nonspherical);

    bp::enum_<lgr::chem_species_t>("chem_species_t")
      .value("H",    lgr::H)
      .value("OH",   lgr::OH)
      .value("SO2",  lgr::SO2)
      .value("O3",   lgr::O3)
      .value("H2O2", lgr::H2O2)
      .value("HSO3", lgr::HSO3)
      .value("SO3",  lgr::SO3)
      .value("S_VI", lgr::S_VI)
      .value("HSO4", lgr::HSO4)
      .value("SO4",  lgr::SO4);
    // classes
    bp::class_<lgr::opts_t<real_t>>("opts_t")
      .def_readwrite("adve", &lgr::opts_t<real_t>::adve)
      .def_readwrite("sedi", &lgr::opts_t<real_t>::sedi)
      .def_readwrite("cond", &lgr::opts_t<real_t>::cond)
      .def_readwrite("coal", &lgr::opts_t<real_t>::coal)
      .def_readwrite("src", &lgr::opts_t<real_t>::src)
      .def_readwrite("chem_dsl", &lgr::opts_t<real_t>::chem_dsl)
      .def_readwrite("chem_dsc", &lgr::opts_t<real_t>::chem_dsc)
      .def_readwrite("chem_rct", &lgr::opts_t<real_t>::chem_rct)
      .def_readwrite("RH_max", &lgr::opts_t<real_t>::RH_max)
      .add_property("chem_gas", &lgrngn::get_cg<real_t>, &lgrngn::set_cg<real_t>)
    ;
    bp::class_<lgr::opts_init_t<real_t>>("opts_init_t")
      .add_property("dry_distros", &lgrngn::get_dd<real_t>, &lgrngn::set_dd<real_t>)
      .add_property("src_dry_distros", &lgrngn::get_sdd<real_t>, &lgrngn::set_sdd<real_t>)
      .def_readwrite("nx", &lgr::opts_init_t<real_t>::nx)
      .def_readwrite("ny", &lgr::opts_init_t<real_t>::ny)
      .def_readwrite("nz", &lgr::opts_init_t<real_t>::nz)
      .def_readwrite("dx", &lgr::opts_init_t<real_t>::dx)
      .def_readwrite("dy", &lgr::opts_init_t<real_t>::dy)
      .def_readwrite("dz", &lgr::opts_init_t<real_t>::dz)
      .def_readwrite("x0", &lgr::opts_init_t<real_t>::x0)
      .def_readwrite("x1", &lgr::opts_init_t<real_t>::x1)
      .def_readwrite("y0", &lgr::opts_init_t<real_t>::y0)
      .def_readwrite("y1", &lgr::opts_init_t<real_t>::y1)
      .def_readwrite("z0", &lgr::opts_init_t<real_t>::z0)
      .def_readwrite("z1", &lgr::opts_init_t<real_t>::z1)
      .def_readwrite("src_z1", &lgr::opts_init_t<real_t>::src_z1)
      .def_readwrite("dt", &lgr::opts_init_t<real_t>::dt)
      .def_readwrite("chem_switch", &lgr::opts_init_t<real_t>::chem_switch)
      .def_readwrite("coal_switch", &lgr::opts_init_t<real_t>::coal_switch)
      .def_readwrite("sedi_switch", &lgr::opts_init_t<real_t>::sedi_switch)
      .def_readwrite("src_switch", &lgr::opts_init_t<real_t>::src_switch)
      .def_readwrite("sstp_cond", &lgr::opts_init_t<real_t>::sstp_cond)
      .def_readwrite("sstp_coal", &lgr::opts_init_t<real_t>::sstp_coal)
      .def_readwrite("sstp_chem", &lgr::opts_init_t<real_t>::sstp_chem)
      .def_readwrite("supstp_src", &lgr::opts_init_t<real_t>::supstp_src)
      .def_readwrite("kernel", &lgr::opts_init_t<real_t>::kernel)
      .def_readwrite("sd_conc", &lgr::opts_init_t<real_t>::sd_conc)
<<<<<<< HEAD
=======
      .def_readwrite("src_sd_conc", &lgr::opts_init_t<real_t>::src_sd_conc)
      .def_readwrite("n_sd_max", &lgr::opts_init_t<real_t>::n_sd_max)
>>>>>>> 798339fd
      .def_readwrite("terminal_velocity", &lgr::opts_init_t<real_t>::terminal_velocity)
      .def_readwrite("chem_rho", &lgr::opts_init_t<real_t>::chem_rho)
      .def_readwrite("RH_max", &lgr::opts_init_t<real_t>::RH_max)
      .def_readwrite("rng_seed", &lgr::opts_init_t<real_t>::rng_seed)
      .add_property("kernel_parameters", &lgrngn::get_kp<real_t>, &lgrngn::set_kp<real_t>)
    ;
    bp::class_<lgr::particles_proto_t<real_t>/*, boost::noncopyable*/>("particles_proto_t")
      .add_property("opts_init", &lgrngn::get_oi<real_t>)
      .def("init",         &lgrngn::init_3arg<real_t>)
      .def("init",         &lgrngn::init_4arg<real_t>)
      .def("init",         &lgrngn::init_5arg<real_t>)
      .def("step_sync",    &lgrngn::step_sync_3arg<real_t>)
      .def("step_sync",    &lgrngn::step_sync_4arg<real_t>)
      .def("step_sync",    &lgrngn::step_sync_5arg<real_t>)
      .def("step_sync",    &lgrngn::step_sync_6arg<real_t>)
      .def("step_async",   &lgr::particles_proto_t<real_t>::step_async)
      .def("diag_sd_conc", &lgr::particles_proto_t<real_t>::diag_sd_conc)
      .def("diag_all",     &lgr::particles_proto_t<real_t>::diag_all)
      .def("diag_rw_ge_rc",&lgr::particles_proto_t<real_t>::diag_rw_ge_rc)
      .def("diag_RH_ge_Sc",&lgr::particles_proto_t<real_t>::diag_RH_ge_Sc)
      .def("diag_dry_rng", &lgr::particles_proto_t<real_t>::diag_dry_rng)
      .def("diag_wet_rng", &lgr::particles_proto_t<real_t>::diag_wet_rng)
      .def("diag_dry_mom", &lgr::particles_proto_t<real_t>::diag_dry_mom)
      .def("diag_wet_mom", &lgr::particles_proto_t<real_t>::diag_wet_mom)
      .def("diag_wet_mass_dens", &lgr::particles_proto_t<real_t>::diag_wet_mass_dens)
      .def("diag_chem",    &lgr::particles_proto_t<real_t>::diag_chem)
      .def("outbuf",       &lgrngn::outbuf<real_t>)
    ;
    // functions
    bp::def("factory", lgrngn::factory<real_t>, bp::return_value_policy<bp::manage_new_object>());
  }
}<|MERGE_RESOLUTION|>--- conflicted
+++ resolved
@@ -195,11 +195,8 @@
       .def_readwrite("supstp_src", &lgr::opts_init_t<real_t>::supstp_src)
       .def_readwrite("kernel", &lgr::opts_init_t<real_t>::kernel)
       .def_readwrite("sd_conc", &lgr::opts_init_t<real_t>::sd_conc)
-<<<<<<< HEAD
-=======
       .def_readwrite("src_sd_conc", &lgr::opts_init_t<real_t>::src_sd_conc)
       .def_readwrite("n_sd_max", &lgr::opts_init_t<real_t>::n_sd_max)
->>>>>>> 798339fd
       .def_readwrite("terminal_velocity", &lgr::opts_init_t<real_t>::terminal_velocity)
       .def_readwrite("chem_rho", &lgr::opts_init_t<real_t>::chem_rho)
       .def_readwrite("RH_max", &lgr::opts_init_t<real_t>::RH_max)

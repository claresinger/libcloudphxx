name: Test libcloudph++

on:
  push:
    branches: [ master ]
  pull_request:
    branches: [ master ]

env:
  # Customize the CMake build type here (Release, Debug, RelWithDebInfo, etc.)
  BUILD_TYPE: Release

jobs:
  # first job, build the library
  build:
    # The CMake configure and build commands are platform agnostic and should work equally
    # well on Windows or Mac.  You can convert this to a matrix build if you need
    # cross-platform coverage.
    # See: https://docs.github.com/en/free-pro-team@latest/actions/learn-github-actions/managing-complex-workflows#using-a-build-matrix
    runs-on: ubuntu-20.04
    env: 
      SI: '${{ github.workspace }}/singularity_images/uwlcm_ubuntu_20_04_cuda_11_4.sif'

    steps:
    - uses: actions/checkout@v2

    - name: Install Nvidia driver
      run: sudo apt install --no-install-recommends nvidia-driver-470
    
    - name: Install Singularity
      #when installed from this action, .SIF is always converted to sandbox (could be related to: https://githubmemory.com/repo/hpcng/singularity/issues/6065)
      uses: eWaterCycle/setup-singularity@v6
      with:
        singularity-version: 3.7.1
      #apt installation following https://sylabs.io/guides/3.0/user-guide/installation.html, but this is a too old version and uninstalls python-is-python3
#      run: |
#        wget -O- http://neuro.debian.net/lists/focal.de-fzj.libre | sudo tee /etc/apt/sources.list.d/neurodebian.sources.list
#        sudo apt-key adv --recv-keys --keyserver hkps://keyserver.ubuntu.com 0xA5D32F012649A5A9
#        sudo apt-get update
#        sudo apt-get install -y singularity-container
            
    - name: Cache UWLCM Singularity image
      id: cache_singularity
      uses: actions/cache@v2
      with:
        path: '${{ github.workspace }}/singularity_images/uwlcm_ubuntu_20_04_cuda_11_4.sif'
        key: 'sng_ubuntu_20_04_cuda_11_4'
        
    - name: Download UWLCM Singularity image
      if: steps.cache_singularity.outputs.cache-hit != 'true'
      run: |
        mkdir '${{ github.workspace }}/singularity_images'
        singularity pull --disable-cache --dir '${{ github.workspace }}/singularity_images' library://pdziekan/default/uwlcm:ubuntu_20_04_cuda_11_4
      # disable Singularity cache, we cache manually

    - name: Set friendly Singularity image name
      uses: allenevans/set-env@v2.0.0
      with:
        SI: '${{ github.workspace }}/singularity_images/uwlcm_ubuntu_20_04_cuda_11_4.sif'
      
    - name: Configure CMake
      # Configure CMake in a 'build' subdirectory. `CMAKE_BUILD_TYPE` is only required if you are using a single-configuration generator such as make.
      # See https://cmake.org/cmake/help/latest/variable/CMAKE_BUILD_TYPE.html?highlight=cmake_build_type
   #   run: cmake -B ${{github.workspace}}/build -DCMAKE_BUILD_TYPE=${{env.BUILD_TYPE}} -DBOOST_ROOT=${{ steps.boost.outputs.root }}
      run: singularity exec $SI cmake -B ${{github.workspace}}/build -DCMAKE_BUILD_TYPE=${{env.BUILD_TYPE}} -DLIBCLOUDPHXX_FORCE_MULTI_CUDA=True
#
    - name: Build libcloudph++
      # Build your program with the given configuration
<<<<<<< HEAD
      run: singularity exec $SI VERBOSE=1 cmake --build ${{github.workspace}}/build --config ${{env.BUILD_TYPE}} -j4
=======
      run: VERBOSE=1 singularity exec $SI cmake --build ${{github.workspace}}/build --config ${{env.BUILD_TYPE}}
>>>>>>> f78d51cb


  # job test
  test:
    needs: build
    runs-on: ubuntu-20.04

    steps:

    - name: Set friendly Singularity image name
      uses: allenevans/set-env@v2.0.0
      with:
        SI: '${{ github.workspace }}/singularity_images/uwlcm_ubuntu_20_04_cuda_11_4.sif'

    - name: Run unit tests
      working-directory: ${{github.workspace}}/build
      # Execute tests defined by the CMake configuration.  
      # See https://cmake.org/cmake/help/latest/manual/ctest.1.html for more detail
      run: singularity exec $SI ctest -C ${{env.BUILD_TYPE}}
      





















      
 #   - name: Run Singularity shell
 #     run: singularity shell '${{ github.workspace }}/singularity_images/uwlcm_ubuntu_20_04_cuda_11_1_1.0.sif'
        
#    - name: Download UWLCM Singularity container
#      run: wget https://github.com/igfuw/UWLCM/blob/0fc77ec68053936e36eea4b49f11b3dd2cb1a827/singularity/sng_ubuntu_20_04_cuda_11_1
        
#    - name: Build UWLCM Singularity container
#      run: singularity build sng_ubuntu_20_04_cuda_11_1.sif sng_ubuntu_20_04_cuda_11_1
    
    # TODO: cache cuda-toolki
    
    #- name: Install cuda-toolkit
    #  id: cuda-toolkit
    #  uses: Jimver/cuda-toolkit@v0.2.4
    #  with:
    #    linux-local-args: '["--toolkit"]'

  #  - name: Install boost
  #    uses: MarkusJx/install-boost@v2.0.0
  #    id: install-boost
  #    with:
  #      # REQUIRED: Specify the required boost version
  #      # A list of supported versions can be found here: 
  #      # https://github.com/actions/boost-versions/blob/main/versions-manifest.json
  #      boost_version: 1.73.0
  #      # OPTIONAL: Specify a platform version
  #      #platform_version: 18.04
  #      # OPTIONAL: Specify a custom install location
  #      #boost_install_dir: /home/runner/some_directory
  
#    - name: Install Thrust
#      #run: sudo apt-get install libthrust-dev
#      run: |
#        git clone --depth=1 git://github.com/thrust/thrust.git --branch 1.9.10-1
#        sudo ln -s `pwd`/thrust/thrust /usr/local/include/thrust
        
#    - name: Cache Boost
#      uses: actions/cache@v2
#      with:
#        path: '${{ runner.workspace }}/boost_*.tar.gz'
#        key: 'boost-1.72.0'

 #   - name: Build Boost
 #     id: boost
 #     # This won't re-download the archive unnecessarily:
 #     uses: egor-tensin/build-boost@v1
 #     with:
 #       version: 1.72.0
 #       libraries: date_time # in fact we don't need any compiled libs, only header libs, but when nothing is passed all libs are built
 #       platform: x64
 #       configuration: Release
      
    #- name: Install hdf5 (Linux)
    #  run: sudo apt-get install libhdf5-dev
    #  #if: matrix.os == 'ubuntu-latest'
      <|MERGE_RESOLUTION|>--- conflicted
+++ resolved
@@ -66,12 +66,7 @@
 #
     - name: Build libcloudph++
       # Build your program with the given configuration
-<<<<<<< HEAD
-      run: singularity exec $SI VERBOSE=1 cmake --build ${{github.workspace}}/build --config ${{env.BUILD_TYPE}} -j4
-=======
-      run: VERBOSE=1 singularity exec $SI cmake --build ${{github.workspace}}/build --config ${{env.BUILD_TYPE}}
->>>>>>> f78d51cb
-
+      run: VERBOSE=1 singularity exec $SI cmake --build ${{github.workspace}}/build --config ${{env.BUILD_TYPE}} -j4
 
   # job test
   test:

#include "tpl_calc_wrapper.hpp"
#include <libcloudph++/common/moist_air.hpp>

#if defined(__NVCC__)
#  include <math_constants.h>
#endif

namespace libcloudphxx
{
  namespace lgrngn
  {
    using detail::tpl_calc_wrap;

    template <typename real_t, typename n_t>
    struct kernel_base
    {
      // pointer to kernel parameters device vector
      thrust_device::pointer<real_t> k_params;

      // number of user-defined parameters
      n_t n_user_params; 

      // largest radius for which efficiency is defined, 0 - n/a
      real_t r_max;
   
      //ctor
      kernel_base(thrust_device::pointer<real_t> k_params, n_t n_user_params = 0, real_t r_max = 0.) : 
        k_params(k_params), n_user_params(n_user_params), r_max(r_max) {}

      BOOST_GPU_ENABLED
      virtual real_t calc(const tpl_calc_wrap<real_t,n_t> &) const {return 0;}
    };


    //Golovin kernel
    template <typename real_t, typename n_t>
    struct kernel_golovin : kernel_base<real_t, n_t>
    {
      //ctor
      kernel_golovin(thrust_device::pointer<real_t> k_params) : kernel_base<real_t, n_t>(k_params, 1) {}

      BOOST_GPU_ENABLED
<<<<<<< HEAD
      virtual real_t calc(const tpl_calc_wrap<real_t,n_t> &tpl_wrap) const
=======
      virtual real_t calc(const tpl_rw_t_wrap<real_t,n_t> &tpl_wrap) const
>>>>>>> 4a9fe59c
      {
        enum { n_a_ix, n_b_ix, rw2_a_ix, rw2_b_ix, vt_a_ix, vt_b_ix, rd3_a_ix, rd3_b_ix };
#if !defined(__NVCC__)
        using std::abs;
        using std::pow;
        using std::max;
#endif
        real_t res =
#if !defined(__NVCC__)
        pi<real_t>()
#else
        CUDART_PI
#endif
        * 4. / 3.
        * kernel_base<real_t, n_t>::k_params[0]
        * max(
            thrust::get<n_a_ix>(tpl_wrap.get_rw()),
            thrust::get<n_b_ix>(tpl_wrap.get_rw())
          )
        * (
            pow(thrust::get<rw2_a_ix>(tpl_wrap.get_rw()),real_t(3./2.)) +
            pow(thrust::get<rw2_b_ix>(tpl_wrap.get_rw()),real_t(3./2.))
          );
        return res;
      }
    };


    //geometric kernel
    template <typename real_t, typename n_t>
    struct kernel_geometric : kernel_base<real_t, n_t>
    {
      //ctor
      kernel_geometric(thrust_device::pointer<real_t> k_params = thrust_device::pointer<real_t>(), n_t n_user_params = 0, real_t r_max = 0.) : 
        kernel_base<real_t, n_t>(k_params, n_user_params, r_max) {}

      //bilinear interpolation of collision efficiencies, required by dervied classes
      BOOST_GPU_ENABLED
      real_t interpolated_efficiency(real_t, real_t) const;

      BOOST_GPU_ENABLED
<<<<<<< HEAD
      virtual real_t calc(const tpl_calc_wrap<real_t,n_t> &tpl_wrap) const
=======
      virtual real_t calc(const tpl_rw_t_wrap<real_t,n_t> &tpl_wrap) const
>>>>>>> 4a9fe59c
      {
        enum { n_a_ix, n_b_ix, rw2_a_ix, rw2_b_ix, vt_a_ix, vt_b_ix, rd3_a_ix, rd3_b_ix };
#if !defined(__NVCC__)
        using std::abs;
        using std::pow;
        using std::max;
#endif
        return 
#if !defined(__NVCC__)
        pi<real_t>()
#else
        CUDART_PI
#endif
        * max(
            thrust::get<n_a_ix>(tpl_wrap.get_rw()),
            thrust::get<n_b_ix>(tpl_wrap.get_rw())
          )
        * abs(
            thrust::get<vt_a_ix>(tpl_wrap.get_rw()) -
            thrust::get<vt_b_ix>(tpl_wrap.get_rw())
          )
        * (thrust::get<rw2_a_ix>(tpl_wrap.get_rw()) +
           thrust::get<rw2_b_ix>(tpl_wrap.get_rw()) +
           2.*sqrt(thrust::get<rw2_a_ix>(tpl_wrap.get_rw())*thrust::get<rw2_b_ix>(tpl_wrap.get_rw()))
          );
    //    return res;
      }
    };

<<<<<<< HEAD

    template <typename real_t, typename n_t>
    struct kernel_geometric_with_efficiencies : kernel_geometric<real_t, n_t>
    {
      //ctor
      kernel_geometric_with_efficiencies(thrust_device::pointer<real_t> k_params, real_t r_max) : kernel_geometric<real_t, n_t>(k_params, 0, r_max) {}

      BOOST_GPU_ENABLED
      virtual real_t calc(const tpl_calc_wrap<real_t,n_t> &tpl_wrap) const
      {
        enum { n_a_ix, n_b_ix, rw2_a_ix, rw2_b_ix, vt_a_ix, vt_b_ix, rd3_a_ix, rd3_b_ix };

#if !defined(__NVCC__)
        using std::sqrt;
#endif

        return  kernel_geometric<real_t, n_t>::interpolated_efficiency(
                  sqrt( thrust::get<rw2_a_ix>(tpl_wrap.get_rw())),
                  sqrt( thrust::get<rw2_b_ix>(tpl_wrap.get_rw()))
                ) * kernel_geometric<real_t, n_t>::calc(tpl_wrap);
      }
    };

    // turbulent kernel from the 2015 JAS Onishi paper
    // two user params defined at initialization: 
    // turbulence dissipataion rate and Taylor microscale Reynolds number
    // TODO: get these values from flow characteristic (simulation-time during hskpng)
    //       cf. Benmoshe et al, JGR 2012
    template <typename real_t, typename n_t>
    struct kernel_onishi : kernel_geometric<real_t, n_t>
    {
      detail::wang_collision_enhancement_t<real_t> wang_collision_enhancement;

      //ctor
      kernel_onishi(thrust_device::pointer<real_t> k_params, real_t r_max) : kernel_geometric<real_t, n_t>(k_params, 2, r_max) {}

      BOOST_GPU_ENABLED
      virtual real_t calc(const tpl_calc_wrap<real_t,n_t> &tpl_wrap) const
      {
        enum { n_a_ix, n_b_ix, rw2_a_ix, rw2_b_ix, vt_a_ix, vt_b_ix, rd3_a_ix, rd3_b_ix };
        enum { rhod_ix, eta_ix };
=======
    //geometric kernel with a multiplier
    template <typename real_t, typename n_t>
    struct kernel_geometric_with_multiplier : kernel_geometric<real_t, n_t>
    {
      //ctor
      kernel_geometric_with_multiplier(thrust_device::pointer<real_t> k_params) : kernel_geometric<real_t, n_t>(k_params, 1) {}

      BOOST_GPU_ENABLED
      virtual real_t calc(const tpl_rw_t_wrap<real_t,n_t> &tpl_wrap) const
      {
        return kernel_geometric<real_t, n_t>::calc(tpl_wrap) * kernel_base<real_t, n_t>::k_params[0];
      }
    };

    //Long kernel
    template <typename real_t, typename n_t>
    struct kernel_long : kernel_geometric<real_t, n_t>
    {
      enum { n_a_ix, n_b_ix, rw2_a_ix, rw2_b_ix, vt_a_ix, vt_b_ix, rd3_a_ix, rd3_b_ix };
      //ctor
      kernel_long() : kernel_geometric<real_t, n_t>() {}

      BOOST_GPU_ENABLED
      virtual real_t calc(const tpl_rw_t_wrap<real_t,n_t> &tpl_wrap) const
      {
#if !defined(__NVCC__)
        using std::abs;
        using std::pow;
        using std::max;
        using std::min;
#endif
        real_t res = kernel_geometric<real_t, n_t>::calc(tpl_wrap);

        real_t r_L = max(sqrt(thrust::get<rw2_a_ix>(tpl_wrap())), sqrt(thrust::get<rw2_b_ix>(tpl_wrap())));
        if(r_L < 5.e-6)
        {
          real_t r_s = min(sqrt(thrust::get<rw2_a_ix>(tpl_wrap())), sqrt(thrust::get<rw2_b_ix>(tpl_wrap())));
          if(r_s <= 3e-6)
            res = 0.;
          else
            res *= 4.5e8 * r_L * r_L * (1. - 3e-6/r_s);
        }
        
        return  res;
      }
    };

    template <typename real_t, typename n_t>
    struct kernel_geometric_with_efficiencies : kernel_geometric<real_t, n_t>
    {
      //ctor
      kernel_geometric_with_efficiencies(thrust_device::pointer<real_t> k_params, real_t r_max) : kernel_geometric<real_t, n_t>(k_params, 0, r_max) {}

      BOOST_GPU_ENABLED
      virtual real_t calc(const tpl_rw_t_wrap<real_t,n_t> &tpl_wrap) const
      {
        enum { n_a_ix, n_b_ix, rw2_a_ix, rw2_b_ix, vt_a_ix, vt_b_ix, rd3_a_ix, rd3_b_ix };
>>>>>>> 4a9fe59c

#if !defined(__NVCC__)
        using std::sqrt;
#endif
<<<<<<< HEAD
        real_t rwa = sqrt( thrust::get<rw2_a_ix>(tpl_wrap.get_rw()));
        real_t rwb = sqrt( thrust::get<rw2_b_ix>(tpl_wrap.get_rw()));
        real_t onishi_nograv = detail::kernel_onishi_nograv<real_t>           // value of the turbulent onishi kernel that neglects gravitational settling
        (
          rwa, rwb, kernel_base<real_t, n_t>::k_params[1], kernel_base<real_t, n_t>::k_params[0],                              // k_params[0] - epsilon, k_params[1] - Re_lambda
          thrust::get<eta_ix>(tpl_wrap.get_ro_calc()) / thrust::get<rhod_ix>(tpl_wrap.get_ro_calc()),                          // kinetic viscosity, check: divide by density of dry air? 
          common::moist_air::rho_w<real_t>() / si::kilograms * si::cubic_metres / thrust::get<rhod_ix>(tpl_wrap.get_ro_calc()) // ratio of water to air density
        );

        real_t res = 
          kernel_geometric<real_t, n_t>::interpolated_efficiency(rwa, rwb) *             // stagnant air collision efficiency
          wang_collision_enhancement(rwa, rwb, kernel_base<real_t, n_t>::k_params[0]) *  // Wang turbulent collision efficiency enhancement, k_params[0] - epsilon
          sqrt(
            pow(kernel_geometric<real_t, n_t>::calc(tpl_wrap),2) +                       // geometric kernel 
            pow(onishi_nograv,2)
          );

=======

        real_t res = kernel_geometric<real_t, n_t>::interpolated_efficiency(
                       sqrt( thrust::get<rw2_a_ix>(tpl_wrap())),
                       sqrt( thrust::get<rw2_b_ix>(tpl_wrap())));

        res *= kernel_geometric<real_t, n_t>::calc(tpl_wrap);
>>>>>>> 4a9fe59c
        return res;
      }
    };
  };
};


                            <|MERGE_RESOLUTION|>--- conflicted
+++ resolved
@@ -40,11 +40,7 @@
       kernel_golovin(thrust_device::pointer<real_t> k_params) : kernel_base<real_t, n_t>(k_params, 1) {}
 
       BOOST_GPU_ENABLED
-<<<<<<< HEAD
-      virtual real_t calc(const tpl_calc_wrap<real_t,n_t> &tpl_wrap) const
-=======
-      virtual real_t calc(const tpl_rw_t_wrap<real_t,n_t> &tpl_wrap) const
->>>>>>> 4a9fe59c
+      virtual real_t calc(const tpl_calc_wrap<real_t,n_t> &tpl_wrap) const
       {
         enum { n_a_ix, n_b_ix, rw2_a_ix, rw2_b_ix, vt_a_ix, vt_b_ix, rd3_a_ix, rd3_b_ix };
 #if !defined(__NVCC__)
@@ -86,11 +82,7 @@
       real_t interpolated_efficiency(real_t, real_t) const;
 
       BOOST_GPU_ENABLED
-<<<<<<< HEAD
-      virtual real_t calc(const tpl_calc_wrap<real_t,n_t> &tpl_wrap) const
-=======
-      virtual real_t calc(const tpl_rw_t_wrap<real_t,n_t> &tpl_wrap) const
->>>>>>> 4a9fe59c
+      virtual real_t calc(const tpl_calc_wrap<real_t,n_t> &tpl_wrap) const
       {
         enum { n_a_ix, n_b_ix, rw2_a_ix, rw2_b_ix, vt_a_ix, vt_b_ix, rd3_a_ix, rd3_b_ix };
 #if !defined(__NVCC__)
@@ -120,49 +112,6 @@
       }
     };
 
-<<<<<<< HEAD
-
-    template <typename real_t, typename n_t>
-    struct kernel_geometric_with_efficiencies : kernel_geometric<real_t, n_t>
-    {
-      //ctor
-      kernel_geometric_with_efficiencies(thrust_device::pointer<real_t> k_params, real_t r_max) : kernel_geometric<real_t, n_t>(k_params, 0, r_max) {}
-
-      BOOST_GPU_ENABLED
-      virtual real_t calc(const tpl_calc_wrap<real_t,n_t> &tpl_wrap) const
-      {
-        enum { n_a_ix, n_b_ix, rw2_a_ix, rw2_b_ix, vt_a_ix, vt_b_ix, rd3_a_ix, rd3_b_ix };
-
-#if !defined(__NVCC__)
-        using std::sqrt;
-#endif
-
-        return  kernel_geometric<real_t, n_t>::interpolated_efficiency(
-                  sqrt( thrust::get<rw2_a_ix>(tpl_wrap.get_rw())),
-                  sqrt( thrust::get<rw2_b_ix>(tpl_wrap.get_rw()))
-                ) * kernel_geometric<real_t, n_t>::calc(tpl_wrap);
-      }
-    };
-
-    // turbulent kernel from the 2015 JAS Onishi paper
-    // two user params defined at initialization: 
-    // turbulence dissipataion rate and Taylor microscale Reynolds number
-    // TODO: get these values from flow characteristic (simulation-time during hskpng)
-    //       cf. Benmoshe et al, JGR 2012
-    template <typename real_t, typename n_t>
-    struct kernel_onishi : kernel_geometric<real_t, n_t>
-    {
-      detail::wang_collision_enhancement_t<real_t> wang_collision_enhancement;
-
-      //ctor
-      kernel_onishi(thrust_device::pointer<real_t> k_params, real_t r_max) : kernel_geometric<real_t, n_t>(k_params, 2, r_max) {}
-
-      BOOST_GPU_ENABLED
-      virtual real_t calc(const tpl_calc_wrap<real_t,n_t> &tpl_wrap) const
-      {
-        enum { n_a_ix, n_b_ix, rw2_a_ix, rw2_b_ix, vt_a_ix, vt_b_ix, rd3_a_ix, rd3_b_ix };
-        enum { rhod_ix, eta_ix };
-=======
     //geometric kernel with a multiplier
     template <typename real_t, typename n_t>
     struct kernel_geometric_with_multiplier : kernel_geometric<real_t, n_t>
@@ -217,15 +166,43 @@
       kernel_geometric_with_efficiencies(thrust_device::pointer<real_t> k_params, real_t r_max) : kernel_geometric<real_t, n_t>(k_params, 0, r_max) {}
 
       BOOST_GPU_ENABLED
-      virtual real_t calc(const tpl_rw_t_wrap<real_t,n_t> &tpl_wrap) const
-      {
-        enum { n_a_ix, n_b_ix, rw2_a_ix, rw2_b_ix, vt_a_ix, vt_b_ix, rd3_a_ix, rd3_b_ix };
->>>>>>> 4a9fe59c
+      virtual real_t calc(const tpl_calc_wrap<real_t,n_t> &tpl_wrap) const
+      {
+        enum { n_a_ix, n_b_ix, rw2_a_ix, rw2_b_ix, vt_a_ix, vt_b_ix, rd3_a_ix, rd3_b_ix };
 
 #if !defined(__NVCC__)
         using std::sqrt;
 #endif
-<<<<<<< HEAD
+
+        return  kernel_geometric<real_t, n_t>::interpolated_efficiency(
+                  sqrt( thrust::get<rw2_a_ix>(tpl_wrap.get_rw())),
+                  sqrt( thrust::get<rw2_b_ix>(tpl_wrap.get_rw()))
+                ) * kernel_geometric<real_t, n_t>::calc(tpl_wrap);
+      }
+    };
+
+    // turbulent kernel from the 2015 JAS Onishi paper
+    // two user params defined at initialization: 
+    // turbulence dissipataion rate and Taylor microscale Reynolds number
+    // TODO: get these values from flow characteristic (simulation-time during hskpng)
+    //       cf. Benmoshe et al, JGR 2012
+    template <typename real_t, typename n_t>
+    struct kernel_onishi : kernel_geometric<real_t, n_t>
+    {
+      detail::wang_collision_enhancement_t<real_t> wang_collision_enhancement;
+
+      //ctor
+      kernel_onishi(thrust_device::pointer<real_t> k_params, real_t r_max) : kernel_geometric<real_t, n_t>(k_params, 2, r_max) {}
+
+      BOOST_GPU_ENABLED
+      virtual real_t calc(const tpl_calc_wrap<real_t,n_t> &tpl_wrap) const
+      {
+        enum { n_a_ix, n_b_ix, rw2_a_ix, rw2_b_ix, vt_a_ix, vt_b_ix, rd3_a_ix, rd3_b_ix };
+        enum { rhod_ix, eta_ix };
+
+#if !defined(__NVCC__)
+        using std::sqrt;
+#endif
         real_t rwa = sqrt( thrust::get<rw2_a_ix>(tpl_wrap.get_rw()));
         real_t rwb = sqrt( thrust::get<rw2_b_ix>(tpl_wrap.get_rw()));
         real_t onishi_nograv = detail::kernel_onishi_nograv<real_t>           // value of the turbulent onishi kernel that neglects gravitational settling
@@ -243,14 +220,6 @@
             pow(onishi_nograv,2)
           );
 
-=======
-
-        real_t res = kernel_geometric<real_t, n_t>::interpolated_efficiency(
-                       sqrt( thrust::get<rw2_a_ix>(tpl_wrap())),
-                       sqrt( thrust::get<rw2_b_ix>(tpl_wrap())));
-
-        res *= kernel_geometric<real_t, n_t>::calc(tpl_wrap);
->>>>>>> 4a9fe59c
         return res;
       }
     };

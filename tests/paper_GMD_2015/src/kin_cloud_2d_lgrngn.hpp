--- conflicted
+++ resolved
@@ -134,11 +134,7 @@
       params.cloudph_opts_init.z0 = params.dz / 2;
       params.cloudph_opts_init.x1 = (this->mem->grid_size[0].length() - .5) * params.dx;
       params.cloudph_opts_init.z1 = (this->mem->grid_size[1].length() - .5) * params.dz;
-<<<<<<< HEAD
-
       params.cloudph_opts_init.src_z1 = params.dz; // aerosol added only in the lowest cells
-=======
->>>>>>> b5be9832
 
       prtcls.reset(libcloudphxx::lgrngn::factory<real_t>(
         (libcloudphxx::lgrngn::backend_t)params.backend, 

--- conflicted
+++ resolved
@@ -55,24 +55,15 @@
       // reserve memory for in/out buffers
       if(opts_init.dev_count > 1)
       {
-        // TODO: better condition (2D, 3D) or resize dynamically
-<<<<<<< HEAD
         in_n_bfr.resize(opts_init.n_sd_max / opts_init.nx / config.bfr_fraction);     // for n
         out_n_bfr.resize(opts_init.n_sd_max / opts_init.nx / config.bfr_fraction);
-        in_real_bfr.resize(7 * opts_init.n_sd_max / opts_init.nx / config.bfr_fraction);     // for rd3 rw2 kpa vt x y z
-        out_real_bfr.resize(7 * opts_init.n_sd_max / opts_init.nx / config.bfr_fraction);
-=======
-        const int fraction = 2;
-        in_n_bfr.resize(opts_init.n_sd_max / opts_init.nx / fraction);     // for n
-        out_n_bfr.resize(opts_init.n_sd_max / opts_init.nx / fraction);
 
         // if part[1-4] are initialized (i.e. sstp_cond>1), they will be used instead
         if(opts_init.sstp_cond == 1)
         {
-          in_real_bfr.resize(7 * opts_init.n_sd_max / opts_init.nx / fraction);     // for rd3 rw2 kpa vt x y z
-          out_real_bfr.resize(7 * opts_init.n_sd_max / opts_init.nx / fraction);
+          in_real_bfr.resize(7 * opts_init.n_sd_max / opts_init.nx / config.bfr_fraction);     // for rd3 rw2 kpa vt x y z
+          out_real_bfr.resize(7 * opts_init.n_sd_max / opts_init.nx / config.bfr_fraction);
         }
->>>>>>> 9f48eaa6
       }
     }
   };

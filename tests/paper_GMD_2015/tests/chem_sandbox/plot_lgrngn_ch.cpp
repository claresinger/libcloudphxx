#include "../common.hpp"
#include "bins.hpp"
#include "gnuplot.hpp"
#include "hdf5.hpp"
#include <libcloudph++/common/molar_mass.hpp>
#include <libcloudph++/common/moist_air.hpp>

using namespace libcloudphxx::common::molar_mass;
using namespace libcloudphxx::common::moist_air;

int main(int ac, char** av)
{
  if (ac != 2) error_macro("expecting 1 argument: CMAKE_BINARY_DIR")

  std::string dir = string(av[1]) + "/tests/chem_sandbox/";

  for (const std::string sim_run : { "out_hall_pinsky_stratocumulus"})
                                /*   {"out_hall", "out_hall_davis_no_waals", 
                                    "out_hall_pinsky_stratocumulus", 
                                    "out_onishi_hall", "out_onishi_hall_davis_no_waals", 
                                    "out_vohl_davis_no_waals" 
                                    }) */
  {
    std::string h5  = dir + sim_run;
  
    auto n = h5n(h5);
    //for (int at = 0; at < n["t"]; ++at) // TODO: mark what time does it actually mean! 
    //int at = 11800 / n["outfreq"];
    std::vector<int> at_vec = {10000 / n["outfreq"], 11800 / n["outfreq"]};
    for (auto at : at_vec)
    {
      for (auto &plt : std::set<std::string>({"rl", "rr", "nc", "nr", "ef", "na", "rd", "sd_conc", "th", "rv"})) 
      {
        Gnuplot gp;
        init(gp, h5 + ".plot/" + plt + "/" + zeropad(at * n["outfreq"]) + ".svg", 1, 1, n); 

<<<<<<< HEAD
        if (at * n["outfreq"] == 118/*00*/)
=======
        if (at * n["outfreq"] == 118)//00) TODO
>>>>>>> 73586501
        {
          {
            char lbl = 'i';
            for (auto &fcs : std::set<std::set<std::pair<int, int>>>({focus.first, focus.second}))
            {
              for (auto &pr : fcs)
              {
                auto &x = pr.first;
                auto &y = pr.second;
  
                // black square
                gp << "set arrow from " << x-1 << "," << y-1 << " to " << x+2 << "," << y-1 << " nohead lw 4 lc rgbcolor '#ffffff' front\n";
                gp << "set arrow from " << x-1 << "," << y+2 << " to " << x+2 << "," << y+2 << " nohead lw 4 lc rgbcolor '#ffffff' front\n";
                gp << "set arrow from " << x-1 << "," << y-1 << " to " << x-1 << "," << y+2 << " nohead lw 4 lc rgbcolor '#ffffff' front\n";
                gp << "set arrow from " << x+2 << "," << y-1 << " to " << x+2 << "," << y+2 << " nohead lw 4 lc rgbcolor '#ffffff' front\n";
                // white square
                gp << "set arrow from " << x-1 << "," << y-1 << " to " << x+2 << "," << y-1 << " nohead lw 2 front\n";
                gp << "set arrow from " << x-1 << "," << y+2 << " to " << x+2 << "," << y+2 << " nohead lw 2 front\n";
                gp << "set arrow from " << x-1 << "," << y-1 << " to " << x-1 << "," << y+2 << " nohead lw 2 front\n";
                gp << "set arrow from " << x+2 << "," << y-1 << " to " << x+2 << "," << y+2 << " nohead lw 2 front\n";
                
                lbl -= 2;
              }
              lbl = 'j';
            }
          }
  
          // labels
          {
            char lbl = 'i';
            for (auto &fcs : std::set<std::set<std::pair<int, int>>>({focus.first, focus.second}))
            {
              for (auto &pr : fcs)
              {
                auto &x = pr.first;
                auto &y = pr.second;
                // labels
                gp << "set label " << int(lbl) << " '" << lbl << "' at " << x+(((lbl+1)/2)%2?-6:+4) << "," << y+.5 << " front font \",20\"\n";
                lbl -= 2;
              }
              lbl = 'j';
            }
          }
        }

        if (plt == "rl")
        {
  	// cloud water content
  	//                                                         rho_w  kg2g
  	auto tmp = h5load(h5, "rw_rng000_mom3", at * n["outfreq"]) * 4./3 * 3.14 * 1e3 * 1e3;
  	gp << "set title 'cloud water mixing ratio [g/kg]'\n";
  	gp << "set cbrange [0:1.6]\n";
  	plot(gp, tmp);
        }
  
        else if (plt == "rr")
        {
  	// rain water content
  	//                                                         rho_w  kg2g
  	auto tmp = h5load(h5, "rw_rng001_mom3", at * n["outfreq"]) * 4./3 * 3.14 * 1e3 * 1e3;
  	gp << "set logscale cb\n";
  	gp << "set title 'rain water mixing ratio [g/kg]'\n";
  	gp << "set cbrange [1e-2:1]\n";
  	plot(gp, tmp);
  	gp << "unset logscale cb\n";
        }
  
        else if (plt == "nc")
        {
  	// cloud particle concentration
  	auto tmp = 1e-6 * h5load(h5, "rw_rng000_mom0", at * n["outfreq"]);
  	gp << "set title 'cloud droplet spec. conc. [mg^{-1}]'\n";
  	gp << "set cbrange [0:60]\n";
  	plot(gp, tmp);
        }
  
        else if (plt == "nr")
        {
  	// rain particle concentration
  	auto tmp = 1e-6 * h5load(h5, "rw_rng001_mom0", at * n["outfreq"]);
  	gp << "set title 'rain drop spec. conc. [mg^{-1}]'\n";
  	gp << "set cbrange [.01:10]\n";
  	gp << "set logscale cb\n";
  	plot(gp, tmp);
  	gp << "unset logscale cb\n";
        }
  
        else if (plt == "ef")
        {
  	// effective radius
  	auto r_eff = h5load(h5, "rw_rng000_mom3", at * n["outfreq"]) / h5load(h5, "rw_rng000_mom2", at * n["outfreq"]) * 1e6;
  	gp << "set title 'cloud droplet effective radius [μm]'\n"; 
  	gp << "set cbrange [1:20]\n";
  	plot(gp, r_eff);
        }
  
        else if (plt == "na")
        {
  	// aerosol concentration
  	blitz::Array<float, 2> tmp(h5load(h5, "rw_rng002_mom0", at * n["outfreq"]));
  	vector<quantity<si::length>> left_edges = bins_wet();
  	for (int i = 1; i < left_edges.size()-1; ++i)
  	{
  	  if (left_edges[i + 1] > 1e-6 * si::metres) break;
  	  ostringstream str;
  	  str << "rw_rng" << std::setw(3) << std::setfill('0') << i + 2  << "_mom0";
  	  tmp = tmp + h5load(h5, str.str(), at * n["outfreq"]);
  	}
  	gp << "set cbrange [" << 0 << ":" << 60 << "]\n";
  	gp << "set title 'aerosol concentration [mg^{-1}]'\n";
  	tmp /= 1e6;
  	plot(gp, tmp);
        }
  
        else if (plt == "rd")
        {
  	auto r_d = h5load(h5, "rd_rng000_mom1", at * n["outfreq"])/h5load(h5, "rd_rng000_mom0", at * n["outfreq"]) * 1e6;
  	gp << "set title 'dry radius [μm]'\n"; 
<<<<<<< HEAD
   	//gp << "set cbrange [0:0.14]\n";
=======
   	//gp << "set cbrange [0:0.12]\n";
>>>>>>> 73586501
  	plot(gp, r_d);
        }
  
        else if (plt == "sd_conc")
        {
          // super-droplet concentration
          auto sd_conc = h5load(h5, "sd_conc", at * n["outfreq"]);
          gp << "set title 'super-droplet concentration [dv-1]'\n";
          gp << "set cbrange [0:256]\n";
          plot(gp, sd_conc);
        }
  
        else if (plt == "th")
        {
          auto th = h5load(h5, "th", at * n["outfreq"]);
          gp << "set title 'potential temperature [K]'\n";
          gp << "set cbrange [289.5:292.5]\n";
          plot(gp, th);
        }
  
        else if (plt == "rv")
        {
          auto rv = h5load(h5, "rv", at * n["outfreq"]) * 1000;
          gp << "set title 'water vapour mixing ratio [g/kg]'\n";
          gp << "set cbrange [6.5:7.5]\n";
          plot(gp, rv);
        }
  
        else assert(false);
      } // var loop
    } // time loop
  } // sim loop
} // main
<|MERGE_RESOLUTION|>--- conflicted
+++ resolved
@@ -34,11 +34,7 @@
         Gnuplot gp;
         init(gp, h5 + ".plot/" + plt + "/" + zeropad(at * n["outfreq"]) + ".svg", 1, 1, n); 
 
-<<<<<<< HEAD
-        if (at * n["outfreq"] == 118/*00*/)
-=======
         if (at * n["outfreq"] == 118)//00) TODO
->>>>>>> 73586501
         {
           {
             char lbl = 'i';
@@ -157,11 +153,7 @@
         {
   	auto r_d = h5load(h5, "rd_rng000_mom1", at * n["outfreq"])/h5load(h5, "rd_rng000_mom0", at * n["outfreq"]) * 1e6;
   	gp << "set title 'dry radius [μm]'\n"; 
-<<<<<<< HEAD
    	//gp << "set cbrange [0:0.14]\n";
-=======
-   	//gp << "set cbrange [0:0.12]\n";
->>>>>>> 73586501
   	plot(gp, r_d);
         }
   

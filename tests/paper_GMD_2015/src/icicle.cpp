--- conflicted
+++ resolved
@@ -10,11 +10,7 @@
 #include <libmpdata++/concurr/boost_thread.hpp> // not to conflict with OpenMP used via Thrust in libcloudph++
 #include <libmpdata++/concurr/serial.hpp> // not to conflict with OpenMP used via Thrust in libcloudph++
 
-<<<<<<< HEAD
-#include "icmw8_case1.hpp" // 8th ICMW case 1 by Wojciech Grabowski
-=======
 #include "icmw8_case1.hpp" // setup from 8th ICMW case 1 by Wojciech Grabowski
->>>>>>> 4fe8566c
 
 #include "opts_blk_1m.hpp"
 #include "opts_blk_2m.hpp"
@@ -23,7 +19,7 @@
 #include "panic.hpp"
 
 // model run logic - the same for any microphysics
-template <class solver_t>
+template <class solver_t, class ct_params_t>
 void run(int nx, int nz, int nt, const std::string &outdir, const int &outfreq, int spinup, bool serial, bool relax_th_rv)
 {
   // instantiation of structure containing setup
@@ -39,7 +35,7 @@
   p.relax_th_rv = relax_th_rv;
   setopts_common<config::real_t>(setup);
   config::setopts(p, nx, nz, setup);
-  setopts_micro<solver_t>(p, nx, nz, nt, setup);
+  setopts_micro<solver_t, ct_params_t>(p, nx, nz, nt, setup);
 
   // solver instantiation
   std::unique_ptr<
@@ -161,7 +157,7 @@
   	  enum { n_eqns = 4 };
           struct ix { enum {th, rv, rc, rr}; };
         };
-        run<kin_cloud_2d_blk_1m<ct_params_t>>(nx, nz, nt, outdir, outfreq, spinup, adv_serial, relax_th_rv);
+        run<kin_cloud_2d_blk_1m<ct_params_t>, ct_params_t>(nx, nz, nt, outdir, outfreq, spinup, adv_serial, relax_th_rv);
       }
       else
       {
@@ -171,7 +167,7 @@
           struct ix { enum {th, rv, rc, rr}; };
           enum { hint_norhs = opts::bit(ix::th) | opts::bit(ix::rv) };
         };
-        run<kin_cloud_2d_blk_1m<ct_params_t>>(nx, nz, nt, outdir, outfreq, spinup, adv_serial, relax_th_rv);
+        run<kin_cloud_2d_blk_1m<ct_params_t>, ct_params_t>(nx, nz, nt, outdir, outfreq, spinup, adv_serial, relax_th_rv);
       }
     }
 
@@ -183,7 +179,7 @@
 	enum { n_eqns = 6 };
 	struct ix { enum {th, rv, rc, rr, nc, nr}; }; 
       };
-      run<kin_cloud_2d_blk_2m<ct_params_t>>(nx, nz, nt, outdir, outfreq, spinup, adv_serial, relax_th_rv);
+      run<kin_cloud_2d_blk_2m<ct_params_t>, ct_params_t>(nx, nz, nt, outdir, outfreq, spinup, adv_serial, relax_th_rv);
     }
 
     else 
@@ -196,7 +192,7 @@
   	  enum { n_eqns = 2 };
   	  struct ix { enum {th, rv}; };
         };
-        run<kin_cloud_2d_lgrngn<ct_params_t>>(nx, nz, nt, outdir, outfreq, spinup, adv_serial, relax_th_rv);
+        run<kin_cloud_2d_lgrngn<ct_params_t>, ct_params_t>(nx, nz, nt, outdir, outfreq, spinup, adv_serial, relax_th_rv);
       }
       else
       {
@@ -206,7 +202,7 @@
   	  struct ix { enum {th, rv}; };
           enum { hint_norhs = opts::bit(ix::th) | opts::bit(ix::rv) };
         };
-        run<kin_cloud_2d_lgrngn<ct_params_t>>(nx, nz, nt, outdir, outfreq, spinup, adv_serial, relax_th_rv);
+        run<kin_cloud_2d_lgrngn<ct_params_t>, ct_params_t>(nx, nz, nt, outdir, outfreq, spinup, adv_serial, relax_th_rv);
       }
     }
     else if (micro == "lgrngn_chem")
@@ -218,7 +214,7 @@
   	  enum { n_eqns = 8 };
   	  struct ix { enum {th, rv, SO2g, O3g, H2O2g, CO2g, NH3g, HNO3g}; };
         };
-        run<kin_cloud_2d_lgrngn_chem<ct_params_t>>(nx, nz, nt, outdir, outfreq, spinup, adv_serial, relax_th_rv);
+        run<kin_cloud_2d_lgrngn_chem<ct_params_t>, ct_params_t>(nx, nz, nt, outdir, outfreq, spinup, adv_serial, relax_th_rv);
       }
       else
       {
@@ -228,7 +224,7 @@
   	  struct ix { enum {th, rv, SO2g, O3g, H2O2g, CO2g, NH3g, HNO3g}; };
           enum { hint_norhs = opts::bit(ix::th) | opts::bit(ix::rv) };
         };
-        run<kin_cloud_2d_lgrngn_chem<ct_params_t>>(nx, nz, nt, outdir, outfreq, spinup, adv_serial, relax_th_rv);
+        run<kin_cloud_2d_lgrngn_chem<ct_params_t>, ct_params_t>(nx, nz, nt, outdir, outfreq, spinup, adv_serial, relax_th_rv);
       }
     }
     else throw

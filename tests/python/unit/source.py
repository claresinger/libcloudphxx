import sys
#try:
#  import boost.mpi
#except:
#  pass

sys.path.insert(0, "../../bindings/python/")

from libcloudphxx import lgrngn

from numpy import array as arr_t, frombuffer

from math import exp, log, sqrt, pi
from time import time

def lognormal(lnr):
  mean_r = .04e-6 / 2
  stdev  = 1.4
  n_tot  = 60e6
  return n_tot * exp(
    -pow((lnr - log(mean_r)), 2) / 2 / pow(log(stdev),2)
  ) / log(stdev) / sqrt(2*pi);

def lognormal_src(lnr):
  mean_r = .10e-6 / 2
  stdev  = 1.4
  n_tot  = 60e4
  return n_tot * exp(
    -pow((lnr - log(mean_r)), 2) / 2 / pow(log(stdev),2)
  ) / log(stdev) / sqrt(2*pi);

def test(opts_init):
  opts_init.supstp_src = 50
  opts_init.rng_seed = int(time())
  opts_init.dt = 1
  opts_init.nx = 2;
  opts_init.nz = 2;
  opts_init.dx=1.;
  opts_init.dz=1.;
  opts_init.x0=0.;
  opts_init.z0=0.;
  opts_init.x1=opts_init.nx * opts_init.dx;
  opts_init.z1=opts_init.nz * opts_init.dz;
  opts_init.src_z0 = 0;
  opts_init.src_z1 = opts_init.dz; #create aerosol only in the lower cells
  opts_init.src_x0 = 0;
  opts_init.src_x1 = opts_init.dx*opts_init.nx;
  
  opts_init.chem_switch = 0;
  opts_init.coal_switch = 0;
  opts_init.adve_switch = 0;
  opts_init.cond_switch = 0;
  opts_init.sedi_switch = 0;
  opts_init.src_switch = 1;
  
  opts = lgrngn.opts_t()
  
  opts.adve = 0;
  opts.chem = 0;
  opts.sedi = 0;
  opts.coal = 0;
  opts.cond = 0;
  
  rhod = arr_t([[  1.,    1.  ],[   1.,     1.  ]])
  th   = arr_t([[300.,  300.  ],[ 300.,   300.  ]])
  rv   = arr_t([[   .01,   .01],[    .01,    .01]])
  
  try:
    prtcls = lgrngn.factory(lgrngn.backend_t.OpenMP, opts_init)
  except:
    prtcls = lgrngn.factory(lgrngn.backend_t.serial, opts_init)
  
  prtcls.init(th, rv, rhod)
  
  # 100 steps during which number of droplets should be doubled in two calls to src
  opts.src = 1
  for i in range(100):
    prtcls.step_sync(opts,th,rv,rhod)
    prtcls.step_async(opts)
  
  prtcls.diag_all()
  prtcls.diag_sd_conc()
  sd_conc = frombuffer(prtcls.outbuf()).copy()
  
  prtcls.diag_all()
  prtcls.diag_wet_mom(0)
  wet_mom0 = frombuffer(prtcls.outbuf()).copy()
  
  prtcls.diag_all()
  prtcls.diag_wet_mom(1)
  wet_mom1 = frombuffer(prtcls.outbuf()).copy()

  return sd_conc, wet_mom0, wet_mom1

# test source with dry_distros
kappa = .61
opts_init = lgrngn.opts_init_t()
opts_init.dry_distros = {kappa:lognormal}
opts_init.src_dry_distros = {kappa:lognormal_src}
opts_init.sd_conc = 1024
opts_init.src_sd_conc = 512
<<<<<<< HEAD
opts_init.n_sd_max = int((opts_init.sd_conc * 2 + opts_init.src_sd_conc * 2) * 2) # assuming nx=2 and nz=2 
=======
opts_init.supstp_src = 50
opts_init.rng_seed = int(time())

opts_init.nx = 2;
opts_init.nz = 2;
opts_init.dx=1.;
opts_init.dz=1.;
opts_init.x0=0.;
opts_init.z0=0.;
opts_init.x1=opts_init.nx * opts_init.dx;
opts_init.z1=opts_init.nz * opts_init.dz;
opts_init.src_z1 = opts_init.dz; #create aerosol only in the lower cells

opts_init.n_sd_max = int((opts_init.sd_conc * opts_init.nz + opts_init.src_sd_conc * 2) * opts_init.nx)

opts_init.chem_switch = 0;
opts_init.coal_switch = 0;
opts_init.adve_switch = 0;
opts_init.cond_switch = 0;
opts_init.sedi_switch = 0;
opts_init.src_switch = 1;

opts = lgrngn.opts_t()

opts.adve = 0;
opts.chem = 0;
opts.sedi = 0;
opts.coal = 0;
opts.cond = 0;

rhod = arr_t([[  1.,    1.  ],[   1.,     1.  ]])
th   = arr_t([[300.,  300.  ],[ 300.,   300.  ]])
rv   = arr_t([[   .01,   .01],[    .01,    .01]])

try:
  prtcls = lgrngn.factory(lgrngn.backend_t.OpenMP, opts_init)
except:
  prtcls = lgrngn.factory(lgrngn.backend_t.serial, opts_init)

prtcls.init(th, rv, rhod)

# 100 steps during which number of droplets should be doubled in two calls to src
opts.src = 1
for i in range(100):
  prtcls.step_sync(opts,th,rv,rhod)
  prtcls.step_async(opts)

prtcls.diag_all()
prtcls.diag_sd_conc()
tmp = frombuffer(prtcls.outbuf())
print('diag_sd_conc', tmp)

if not((tmp[0] == 1164 or tmp[0] == 1165) and (tmp[2] == 1164 or tmp[2] == 1165)):
  raise Exception("wrong amount of SDs were added")
>>>>>>> 6b304a88

print ' --- dry_distros src ---'

sd_conc, wet_mom0, wet_mom1 = test(opts_init)

print 'diag_sd_conc', sd_conc
if not((sd_conc[0] == 1164 or sd_conc[0] == 1165) and (sd_conc[2] == 1164 or sd_conc[2] == 1165)):
  raise Exception("wrong amount of SDs were added")
if not(sd_conc[1] == 1024 and sd_conc[3] == 1024):
  raise Exception("SDs were added in wrong cells")

<<<<<<< HEAD
print 'wet mom0', wet_mom0
if (abs( 2 - (wet_mom0[0] + wet_mom0[2]) / (wet_mom0[1] + wet_mom0[3]) ) > 0.015):
  raise Exception("incorrect multiplicity after source")

print 'wet mom1', wet_mom1
if (abs( (7.84 / 2.12) - (wet_mom1[0] + wet_mom1[2]) / (wet_mom1[1] + wet_mom1[3]) ) > 0.015):
  raise Exception("incorrect radius after source")

# test source with dry_sizes
kappa = .61
opts_init = lgrngn.opts_init_t()
opts_init.dry_sizes = {kappa : {1.e-6  : [30., 20], 15.e-6 : [10., 10]}}
opts_init.src_dry_sizes = {kappa : {1.e-6  : [0.3, 10], 15.e-6 : [0.1, 5]}}
opts_init.n_sd_max=240

print ' --- dry_sizes src ---'

sd_conc, wet_mom0, wet_mom1 = test(opts_init)

print 'diag_sd_conc', sd_conc
if not((sd_conc[0] == 60) and (sd_conc[2] == 60)):
  raise Exception("wrong amount of SDs were added")
if not(sd_conc[1] == 30 and sd_conc[3] == 30):
  raise Exception("SDs were added in wrong cells")

print 'wet mom0', wet_mom0
if (abs( 2 - (wet_mom0[0] + wet_mom0[2]) / (wet_mom0[1] + wet_mom0[3]) ) > 0.001):
  raise Exception("incorrect multiplicity after source")
=======
prtcls.diag_all()
prtcls.diag_wet_mom(0)
tmp = frombuffer(prtcls.outbuf())
print('wet mom0', tmp)
if (abs( 2 - (tmp[0] + tmp[2]) / (tmp[1] + tmp[3]) ) > 0.015):
  raise Exception("incorrect multiplicity after source")

prtcls.diag_all()
prtcls.diag_wet_mom(1)
tmp = frombuffer(prtcls.outbuf())
print('wet mom1', tmp)
if (abs( (7.84 / 2.12) - (tmp[0] + tmp[2]) / (tmp[1] + tmp[3]) ) > 0.015):
  raise Exception("incorrect radius after source")
>>>>>>> 6b304a88
<|MERGE_RESOLUTION|>--- conflicted
+++ resolved
@@ -99,66 +99,9 @@
 opts_init.src_dry_distros = {kappa:lognormal_src}
 opts_init.sd_conc = 1024
 opts_init.src_sd_conc = 512
-<<<<<<< HEAD
-opts_init.n_sd_max = int((opts_init.sd_conc * 2 + opts_init.src_sd_conc * 2) * 2) # assuming nx=2 and nz=2 
-=======
-opts_init.supstp_src = 50
-opts_init.rng_seed = int(time())
-
-opts_init.nx = 2;
-opts_init.nz = 2;
-opts_init.dx=1.;
-opts_init.dz=1.;
-opts_init.x0=0.;
-opts_init.z0=0.;
-opts_init.x1=opts_init.nx * opts_init.dx;
-opts_init.z1=opts_init.nz * opts_init.dz;
-opts_init.src_z1 = opts_init.dz; #create aerosol only in the lower cells
-
 opts_init.n_sd_max = int((opts_init.sd_conc * opts_init.nz + opts_init.src_sd_conc * 2) * opts_init.nx)
 
-opts_init.chem_switch = 0;
-opts_init.coal_switch = 0;
-opts_init.adve_switch = 0;
-opts_init.cond_switch = 0;
-opts_init.sedi_switch = 0;
-opts_init.src_switch = 1;
-
-opts = lgrngn.opts_t()
-
-opts.adve = 0;
-opts.chem = 0;
-opts.sedi = 0;
-opts.coal = 0;
-opts.cond = 0;
-
-rhod = arr_t([[  1.,    1.  ],[   1.,     1.  ]])
-th   = arr_t([[300.,  300.  ],[ 300.,   300.  ]])
-rv   = arr_t([[   .01,   .01],[    .01,    .01]])
-
-try:
-  prtcls = lgrngn.factory(lgrngn.backend_t.OpenMP, opts_init)
-except:
-  prtcls = lgrngn.factory(lgrngn.backend_t.serial, opts_init)
-
-prtcls.init(th, rv, rhod)
-
-# 100 steps during which number of droplets should be doubled in two calls to src
-opts.src = 1
-for i in range(100):
-  prtcls.step_sync(opts,th,rv,rhod)
-  prtcls.step_async(opts)
-
-prtcls.diag_all()
-prtcls.diag_sd_conc()
-tmp = frombuffer(prtcls.outbuf())
-print('diag_sd_conc', tmp)
-
-if not((tmp[0] == 1164 or tmp[0] == 1165) and (tmp[2] == 1164 or tmp[2] == 1165)):
-  raise Exception("wrong amount of SDs were added")
->>>>>>> 6b304a88
-
-print ' --- dry_distros src ---'
+print(' --- dry_distros src ---')
 
 sd_conc, wet_mom0, wet_mom1 = test(opts_init)
 
@@ -168,12 +111,11 @@
 if not(sd_conc[1] == 1024 and sd_conc[3] == 1024):
   raise Exception("SDs were added in wrong cells")
 
-<<<<<<< HEAD
-print 'wet mom0', wet_mom0
+print('wet mom0', wet_mom0)
 if (abs( 2 - (wet_mom0[0] + wet_mom0[2]) / (wet_mom0[1] + wet_mom0[3]) ) > 0.015):
   raise Exception("incorrect multiplicity after source")
 
-print 'wet mom1', wet_mom1
+print('wet mom1', wet_mom1)
 if (abs( (7.84 / 2.12) - (wet_mom1[0] + wet_mom1[2]) / (wet_mom1[1] + wet_mom1[3]) ) > 0.015):
   raise Exception("incorrect radius after source")
 
@@ -196,19 +138,4 @@
 
 print 'wet mom0', wet_mom0
 if (abs( 2 - (wet_mom0[0] + wet_mom0[2]) / (wet_mom0[1] + wet_mom0[3]) ) > 0.001):
-  raise Exception("incorrect multiplicity after source")
-=======
-prtcls.diag_all()
-prtcls.diag_wet_mom(0)
-tmp = frombuffer(prtcls.outbuf())
-print('wet mom0', tmp)
-if (abs( 2 - (tmp[0] + tmp[2]) / (tmp[1] + tmp[3]) ) > 0.015):
-  raise Exception("incorrect multiplicity after source")
-
-prtcls.diag_all()
-prtcls.diag_wet_mom(1)
-tmp = frombuffer(prtcls.outbuf())
-print('wet mom1', tmp)
-if (abs( (7.84 / 2.12) - (tmp[0] + tmp[2]) / (tmp[1] + tmp[3]) ) > 0.015):
-  raise Exception("incorrect radius after source")
->>>>>>> 6b304a88
+  raise Exception("incorrect multiplicity after source")
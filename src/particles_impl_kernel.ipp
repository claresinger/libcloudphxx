--- conflicted
+++ resolved
@@ -40,11 +40,7 @@
       kernel_golovin(thrust_device::pointer<real_t> k_params) : kernel_base<real_t, n_t>(k_params, 1) {}
 
       BOOST_GPU_ENABLED
-<<<<<<< HEAD
-      virtual real_t calc(const tpl_rw_t_wrap<real_t,n_t> &tpl_wrap) const
-=======
-      virtual real_t calc(const tpl_calc_wrap<real_t,n_t> &tpl_wrap) const
->>>>>>> 1f0117d6
+      virtual real_t calc(const tpl_calc_wrap<real_t,n_t> &tpl_wrap) const
       {
         enum { n_a_ix, n_b_ix, rw2_a_ix, rw2_b_ix, vt_a_ix, vt_b_ix, rd3_a_ix, rd3_b_ix };
 #if !defined(__NVCC__)
@@ -81,21 +77,12 @@
       kernel_geometric(thrust_device::pointer<real_t> k_params = thrust_device::pointer<real_t>(), n_t n_user_params = 0, real_t r_max = 0.) : 
         kernel_base<real_t, n_t>(k_params, n_user_params, r_max) {}
 
-<<<<<<< HEAD
-      //bilinear interpolation of efficiencies, required by dervied classes
-      BOOST_GPU_ENABLED
-      real_t bilinear_interpolation(real_t, real_t) const;
-
-      BOOST_GPU_ENABLED
-      virtual real_t calc(const tpl_rw_t_wrap<real_t,n_t> &tpl_wrap) const
-=======
       //bilinear interpolation of collision efficiencies, required by dervied classes
       BOOST_GPU_ENABLED
       real_t interpolated_efficiency(real_t, real_t) const;
 
       BOOST_GPU_ENABLED
       virtual real_t calc(const tpl_calc_wrap<real_t,n_t> &tpl_wrap) const
->>>>>>> 1f0117d6
       {
         enum { n_a_ix, n_b_ix, rw2_a_ix, rw2_b_ix, vt_a_ix, vt_b_ix, rd3_a_ix, rd3_b_ix };
 #if !defined(__NVCC__)
@@ -236,31 +223,6 @@
         return res;
       }
     };
-
-
-    template <typename real_t, typename n_t>
-    struct kernel_geometric_with_efficiencies : kernel_geometric<real_t, n_t>
-    {
-      //ctor
-      kernel_geometric_with_efficiencies(thrust_device::pointer<real_t> k_params, real_t r_max) : kernel_geometric<real_t, n_t>(k_params, 0, r_max) {}
-
-      BOOST_GPU_ENABLED
-      virtual real_t calc(const tpl_rw_t_wrap<real_t,n_t> &tpl_wrap) const
-      {
-        enum { n_a_ix, n_b_ix, rw2_a_ix, rw2_b_ix, vt_a_ix, vt_b_ix, rd3_a_ix, rd3_b_ix };
-
-#if !defined(__NVCC__)
-        using std::sqrt;
-#endif
-
-        real_t res = kernel_geometric<real_t, n_t>::bilinear_interpolation(
-                       sqrt( thrust::get<rw2_a_ix>(tpl_wrap()))* 1e6,
-                       sqrt( thrust::get<rw2_b_ix>(tpl_wrap()))* 1e6 );//*1e6, because efficiencies are defined for micrometers
-
-        res *= kernel_geometric<real_t, n_t>::calc(tpl_wrap);
-        return res;
-      }
-    };
   };
 };
 

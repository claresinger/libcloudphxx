#pragma once

#include <iostream>

#include <blitz/array.h> 

#include <libcloudph++/common/hydrostatic.hpp>
#include <libcloudph++/common/theta_std.hpp>
#include <libcloudph++/common/theta_dry.hpp>
#include <libcloudph++/common/lognormal.hpp>
#include <libcloudph++/common/unary_function.hpp>

#include <boost/math/special_functions/sin_pi.hpp>
#include <boost/math/special_functions/cos_pi.hpp>

// TODO: relaxation terms still missing

// setup taken from 8th ICMW case 1 by Wojciech Grabowski
namespace config
{
  using real_t = float;

  namespace hydrostatic = libcloudphxx::common::hydrostatic;
  namespace theta_std = libcloudphxx::common::theta_std;
  namespace theta_dry = libcloudphxx::common::theta_dry;
  namespace lognormal = libcloudphxx::common::lognormal;
  namespace molar_mass  = libcloudphxx::common::molar_mass;
  namespace moist_air   = libcloudphxx::common::moist_air;

  enum {x, z}; // dimensions

  class setup_t
  {
    public:
    quantity<si::temperature, real_t> th_0;
    quantity<si::dimensionless, real_t> rv_0;
    quantity<si::pressure, real_t> p_0;
    quantity<si::velocity, real_t> w_max;
    quantity<si::length, real_t>  z_0, Z, X;
    quantity<si::time, real_t> dt;

    //aerosol bimodal lognormal dist. 
    quantity<si::length, real_t> mean_rd1, mean_rd2;
    quantity<si::dimensionless, real_t> sdev_rd1, sdev_rd2;
    quantity<power_typeof_helper<si::length, static_rational<-3>>::type, real_t> n1_stp, n2_stp;

    //aerosol chemical composition parameters (needed for activation)
    // for lgrngn:
    quantity<si::dimensionless, real_t> kappa; // CCN-derived value from Table 1 in Petters and Kreidenweis 2007
    // for blk_2m:
    quantity<si::dimensionless, real_t> chem_b; //ammonium sulphate //chem_b = 1.33; // sodium chloride
    // for lagrangian simulations with aq. chemistry
    quantity<si::dimensionless, real_t> SO2_g_0, O3_g_0, H2O2_g_0, CO2_g_0, NH3_g_0, HNO3_g_0;

    //th and rv relaxation time and height
    quantity<si::time, real_t> tau_rlx;
    quantity<si::length, real_t> z_rlx;
  };

  // lognormal aerosol distribution
  template <typename T>
  struct log_dry_radii : public libcloudphxx::common::unary_function<T>
  {
    setup_t setup;
    log_dry_radii(const setup_t &setup):
      setup(setup) {}

    T funval(const T lnrd) const
    {
      return T((
          lognormal::n_e(setup.mean_rd1, setup.sdev_rd1, setup.n1_stp, quantity<si::dimensionless, real_t>(lnrd)) +
          lognormal::n_e(setup.mean_rd2, setup.sdev_rd2, setup.n2_stp, quantity<si::dimensionless, real_t>(lnrd)) 
        ) * si::cubic_metres
      );
    }

    log_dry_radii *do_clone() const 
    { return new log_dry_radii( *this ); }
  };

  /// (similar to eq. 2 in @copydetails Rasinski_et_al_2011, Atmos. Res. 102)
  /// @arg xX = x / X
  /// @arg zZ = z / Z
  real_t psi(real_t xX, real_t zZ) // for computing a numerical derivative
  {
    using namespace boost::math;
    return - sin_pi(zZ) * cos_pi(2 * xX);
  }
  BZ_DECLARE_FUNCTION2_RET(psi, real_t)
/*
  struct dpsi_dz
  {
    setup_t setup;
    dpsi_dz(const setup_t &setup):
      setup(setup) {}

    real_t operator()(real_t xX, real_t zZ) // for computing a numerical derivative
    {
      using namespace boost::math;
      return - pi<real_t>() / (setup.Z / si::metres) * cos_pi(2 * xX) * cos_pi(zZ);
    }
    BZ_DECLARE_FUNCTOR(dpsi_dz)
  }
  struct dpsi_dx
  {
    setup_t setup;
    dpsi_dx(const setup_t &setup):
      setup(setup) {}

    real_t operator()(real_t xX, real_t zZ) // for computing a numerical derivative
    {
      using namespace boost::math;
      return 2 * pi<real_t>() / (setup.X / si::metres) * sin_pi(2 * xX) * sin_pi(zZ);
    }
    BZ_DECLARE_FUNCTOR(dpsi_dx)
  }
*/
  // density profile as a function of altitude
  struct rhod
  {
    setup_t setup;
    rhod(const setup_t &setup):
      setup(setup)
      {}

    real_t operator()(real_t z) const
    {
      quantity<si::pressure, real_t> p = hydrostatic::p(z * si::metres, setup.th_0, setup.rv_0, setup.z_0, setup.p_0);
      quantity<si::mass_density, real_t> rhod = theta_std::rhod(p, setup.th_0, setup.rv_0);

      return rhod / si::kilograms * si::cubic_metres;
    }

    // to make the rhod() functor accept Blitz arrays as arguments
    BZ_DECLARE_FUNCTOR(rhod);
  };

<<<<<<< HEAD
  // mixing ratio helper profile as a function of altitude
  struct mixr_helper
  {
    setup_t setup;
    mixr_helper(const setup_t &setup):
      setup(setup) 
      {}

    real_t operator()(real_t z) const
    {
      quantity<si::pressure, real_t>     p    = hydrostatic::p(z * si::metres, setup.th_0, setup.rv_0, setup.z_0, setup.p_0);
      quantity<si::mass_density, real_t> rhod = theta_std::rhod(p, setup.th_0, setup.rv_0);
      quantity<si::temperature, real_t>  thd  = theta_dry::std2dry(setup.th_0, setup.rv_0);
      quantity<si::temperature, real_t>  T    = theta_dry::T(thd, rhod);

      typedef divide_typeof_helper<si::amount, si::mass>::type moles_over_mass;

      quantity<moles_over_mass, real_t> mixr_helper = p / moist_air::kaBoNA<real_t>() / T / rhod;

      return mixr_helper * si::kilograms / si::moles;
    }
    // to make the mixr_g() functor accept Blitz arrays as arguments
    BZ_DECLARE_FUNCTOR(mixr_helper);
  };

=======
>>>>>>> 4fe8566c
  // function expecting a libmpdata solver parameters struct as argument
  template <class T>
  void setopts(T &params, int nx, int nz, setup_t &setup)
  {
    params.dt = setup.dt / si::seconds;
    params.dx = (setup.X / si::metres) / (nx-1); 
    params.dz = (setup.Z / si::metres) / (nz-1);
    params.setup = setup;
  }

  // function expecting a libmpdata++ solver as argument
  template <class concurr_t>
  void intcond(concurr_t &solver, const setup_t &setup)
  {
    using ix = typename concurr_t::solver_t::ix;

    // helper ondex placeholders
    blitz::firstIndex i;
    blitz::secondIndex j;

    // dx, dy ensuring 1500x1500 domain
    int 
      nx = solver.advectee().extent(x), 
      nz = solver.advectee().extent(z); 
    real_t 
      dx = (setup.X / si::metres) / (nx-1), 
      dz = (setup.Z / si::metres) / (nz-1); 
    real_t A = (setup.w_max / si::metres_per_second) * (nx-1) * dx / pi<real_t>() / real_t(2);

    // constant potential temperature & water vapour mixing ratio profiles
    solver.advectee(ix::th) = (theta_dry::std2dry(setup.th_0, setup.rv_0) / si::kelvins); 
    solver.advectee(ix::rv) = real_t(setup.rv_0);

    if (setup.SO2_g_0 != 0) //TODO
    {
      // trace gases profiles
      solver.advectee(ix::SO2g)  = mixr_helper()(j * dz) * (setup.SO2_g_0  * molar_mass::M_SO2<real_t>()  * si::moles / si::kilograms);
      solver.advectee(ix::O3g)   = mixr_helper()(j * dz) * (setup.O3_g_0   * molar_mass::M_O3<real_t>()   * si::moles / si::kilograms);
      solver.advectee(ix::H2O2g) = mixr_helper()(j * dz) * (setup.H2O2_g_0 * molar_mass::M_H2O2<real_t>() * si::moles / si::kilograms);
      solver.advectee(ix::CO2g)  = mixr_helper()(j * dz) * (setup.CO2_g_0  * molar_mass::M_CO2<real_t>()  * si::moles / si::kilograms);
      solver.advectee(ix::NH3g)  = mixr_helper()(j * dz) * (setup.NH3_g_0  * molar_mass::M_NH3<real_t>()  * si::moles / si::kilograms);
      solver.advectee(ix::HNO3g) = mixr_helper()(j * dz) * (setup.HNO3_g_0 * molar_mass::M_HNO3<real_t>() * si::moles / si::kilograms);
    }

    // density profile
    solver.g_factor() = rhod(setup)(j * dz);

    // momentum field obtained by numerically differentiating a stream function
    solver.advector(x) = - A * 
    // numerical derivative (see note on div values below)
    (
      psi((i+.5)/(nx-1), (j+.5)/(nz-1))- 
      psi((i+.5)/(nx-1), (j-.5)/(nz-1))  
    ) / dz                       
    // analytical derivative (ditto)
    //dpsi_dz((i+.5)/real_t(nx-1), j/real_t(nz-1))
    * (setup.dt / si::seconds) / dx;  // converting to Courant number

    solver.advector(z) = A * 
    // numerical derivative (max(abs(div)) ~ 5e-10)
    (
      psi((i+.5)/(nx-1), (j+.5)/(nz-1)) - 
      psi((i-.5)/(nx-1), (j+.5)/(nz-1))   
    ) / dx 
    // analytical derivative (max(abs(div)) ~ 3e-5)
    //dpsi_dx(i/real_t(nx-1), (j+.5)/real_t(nz-1))
    * (setup.dt / si::seconds) / dz; // converting to Courant number
  }
};<|MERGE_RESOLUTION|>--- conflicted
+++ resolved
@@ -24,7 +24,6 @@
   namespace theta_std = libcloudphxx::common::theta_std;
   namespace theta_dry = libcloudphxx::common::theta_dry;
   namespace lognormal = libcloudphxx::common::lognormal;
-  namespace molar_mass  = libcloudphxx::common::molar_mass;
   namespace moist_air   = libcloudphxx::common::moist_air;
 
   enum {x, z}; // dimensions
@@ -51,6 +50,7 @@
     quantity<si::dimensionless, real_t> chem_b; //ammonium sulphate //chem_b = 1.33; // sodium chloride
     // for lagrangian simulations with aq. chemistry
     quantity<si::dimensionless, real_t> SO2_g_0, O3_g_0, H2O2_g_0, CO2_g_0, NH3_g_0, HNO3_g_0;
+    quantity<divide_typeof_helper<si::mass, si::volume>::type, real_t> chem_rho;
 
     //th and rv relaxation time and height
     quantity<si::time, real_t> tau_rlx;
@@ -135,7 +135,6 @@
     BZ_DECLARE_FUNCTOR(rhod);
   };
 
-<<<<<<< HEAD
   // mixing ratio helper profile as a function of altitude
   struct mixr_helper
   {
@@ -161,8 +160,6 @@
     BZ_DECLARE_FUNCTOR(mixr_helper);
   };
 
-=======
->>>>>>> 4fe8566c
   // function expecting a libmpdata solver parameters struct as argument
   template <class T>
   void setopts(T &params, int nx, int nz, setup_t &setup)
@@ -195,17 +192,6 @@
     // constant potential temperature & water vapour mixing ratio profiles
     solver.advectee(ix::th) = (theta_dry::std2dry(setup.th_0, setup.rv_0) / si::kelvins); 
     solver.advectee(ix::rv) = real_t(setup.rv_0);
-
-    if (setup.SO2_g_0 != 0) //TODO
-    {
-      // trace gases profiles
-      solver.advectee(ix::SO2g)  = mixr_helper()(j * dz) * (setup.SO2_g_0  * molar_mass::M_SO2<real_t>()  * si::moles / si::kilograms);
-      solver.advectee(ix::O3g)   = mixr_helper()(j * dz) * (setup.O3_g_0   * molar_mass::M_O3<real_t>()   * si::moles / si::kilograms);
-      solver.advectee(ix::H2O2g) = mixr_helper()(j * dz) * (setup.H2O2_g_0 * molar_mass::M_H2O2<real_t>() * si::moles / si::kilograms);
-      solver.advectee(ix::CO2g)  = mixr_helper()(j * dz) * (setup.CO2_g_0  * molar_mass::M_CO2<real_t>()  * si::moles / si::kilograms);
-      solver.advectee(ix::NH3g)  = mixr_helper()(j * dz) * (setup.NH3_g_0  * molar_mass::M_NH3<real_t>()  * si::moles / si::kilograms);
-      solver.advectee(ix::HNO3g) = mixr_helper()(j * dz) * (setup.HNO3_g_0 * molar_mass::M_HNO3<real_t>() * si::moles / si::kilograms);
-    }
 
     // density profile
     solver.g_factor() = rhod(setup)(j * dz);

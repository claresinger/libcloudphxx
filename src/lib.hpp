#pragma once

// workarounding Thrust bug #382 (this is just a default setting not used hereinafter)
<<<<<<< HEAD
// #define THRUST_DEVICE_SYSTEM THRUST_DEVICE_SYSTEM_CPP
=======
#if !defined(__NVCC__)
  #define THRUST_DEVICE_SYSTEM THRUST_DEVICE_SYSTEM_CPP
#endif
>>>>>>> f25dbe53
<|MERGE_RESOLUTION|>--- conflicted
+++ resolved
@@ -1,10 +1,6 @@
 #pragma once
 
 // workarounding Thrust bug #382 (this is just a default setting not used hereinafter)
-<<<<<<< HEAD
-// #define THRUST_DEVICE_SYSTEM THRUST_DEVICE_SYSTEM_CPP
-=======
 #if !defined(__NVCC__)
   #define THRUST_DEVICE_SYSTEM THRUST_DEVICE_SYSTEM_CPP
-#endif
->>>>>>> f25dbe53
+#endif
--- conflicted
+++ resolved
@@ -326,13 +326,8 @@
       );
       void init_ijk();
       void init_xyz();
-<<<<<<< HEAD
       void init_count_num(const real_t & = 1);
-      void init_e2l(const arrinfo_t<real_t> &, thrust_device::vector<real_t>*, const int = 0, const int = 0, const int = 0);
-=======
-      void init_count_num();
       void init_e2l(const arrinfo_t<real_t> &, thrust_device::vector<real_t>*, const int = 0, const int = 0, const int = 0, const int = 0);
->>>>>>> f38c0fc6
       void init_wet();
       void init_sync();
       void init_grid();

/** @file
  * @copyright University of Warsaw
  * @brief Definition of a structure holding options for Lagrangian microphysics
  * @section LICENSE
  * GPLv3+ (see the COPYING file or http://www.gnu.org/licenses/)
  */

#pragma once

#include <libcloudph++/lgrngn/extincl.hpp>
#include <libcloudph++/lgrngn/kernel.hpp>
#include <libcloudph++/lgrngn/terminal_velocity.hpp>
#include <libcloudph++/lgrngn/chem.hpp>

namespace libcloudphxx
{
  namespace lgrngn
  {
    using common::unary_function;

//<listing>
    template<typename real_t>
    struct opts_init_t 
    {
      // initial dry sizes of aerosol
      typedef boost::ptr_unordered_map<
        real_t,                // kappa
        unary_function<real_t> // n(ln(rd)) @ STP 
      > dry_distros_t;
      dry_distros_t dry_distros;

      // Eulerian component parameters
      int nx, ny, nz;
      real_t dx, dy, dz, dt;

      // no. of substeps 
      int sstp_cond, sstp_coal; 

      // Lagrangian domain extents
      real_t x0, y0, z0, x1, y1, z1;

      // mean no. of super-droplets per cell
      real_t sd_conc_mean; 

      // coalescence Kernel type
      kernel_t kernel;

      // terminal velocity formula
      vt_t terminal_velocity;
//</listing>
 
      // coalescence kernel parameters
      std::vector<real_t> kernel_parameters;

      // chem
      bool chem_switch;  // if false no chemical reactions throughout the whole simulation (no memory allocation)
      int sstp_chem;
      real_t chem_rho;

      // RH threshold for calculating equilibrium condition at t=0
      real_t RH_max;

      // rng seed
      int rng_seed;

      // ctor with defaults (C++03 compliant) ...
      opts_init_t() : 
        nx(0), ny(0), nz(0), // the defaults are OK for a parcel set-up 
        dx(1), dy(1), dz(1), // (but are only used to compute n_part -
        x0(0), y0(0), z0(0), //  dv is computed from rhod assuming 
        x1(1), y1(1), z1(1), //  that the parcel contains 1kg of dry air)
        sd_conc_mean(0), 
        dt(0),   
        sstp_cond(1), sstp_coal(1), sstp_chem(1),         
        chem_switch(false),  // chemical reactions turned off by default
        RH_max(.95), // value seggested in Lebo and Seinfeld 2011
        chem_rho(0), // dry particle density  //TODO add checking if the user gave a different value (np w init)  (was 1.8e-3)
<<<<<<< HEAD
        terminal_velocity(undefined)
=======
        rng_seed(44)
>>>>>>> 9a2d1ebf
      {}
    };
  }
};<|MERGE_RESOLUTION|>--- conflicted
+++ resolved
@@ -75,11 +75,8 @@
         chem_switch(false),  // chemical reactions turned off by default
         RH_max(.95), // value seggested in Lebo and Seinfeld 2011
         chem_rho(0), // dry particle density  //TODO add checking if the user gave a different value (np w init)  (was 1.8e-3)
-<<<<<<< HEAD
-        terminal_velocity(undefined)
-=======
+        terminal_velocity(undefined),
         rng_seed(44)
->>>>>>> 9a2d1ebf
       {}
     };
   }

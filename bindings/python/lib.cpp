--- conflicted
+++ resolved
@@ -112,16 +112,12 @@
       .value("CUDA",   lgr::CUDA);
     bp::enum_<lgr::kernel_t>("kernel_t") 
       .value("geometric", lgr::geometric)
-<<<<<<< HEAD
       .value("golovin", lgr::golovin)
       .value("hall", lgr::hall)
       .value("hall_davis_no_waals", lgr::hall_davis_no_waals);
-=======
-      .value("golovin", lgr::golovin);
     bp::enum_<lgr::vt_t>("vt_t") 
       .value("beard", lgr::beard)
       .value("khvorostyanov_spherical", lgr::khvorostyanov_spherical);
->>>>>>> e2daf857
 
     bp::enum_<lgr::chem_species_t>("chem_species_t")
       .value("H",    lgr::H)

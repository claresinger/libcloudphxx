// vim:filetype=cpp
/** @file
  * @copyright University of Warsaw
  * @section LICENSE
  * GPLv3+ (see the COPYING file or http://www.gnu.org/licenses/)
  */
#include <libcloudph++/common/molar_mass.hpp>
#include <libcloudph++/common/henry.hpp>
#include <libcloudph++/common/dissoc.hpp>

namespace libcloudphxx
{
  namespace lgrngn
  {
    namespace detail
    {
      template <typename real_t>
      struct chem_summator
      { // calculate the mass of chem compounds (multiplicity * mass)  
        template <typename tup_t>
        BOOST_GPU_ENABLED
        real_t operator()(const tup_t &tpl) const
        {
          return thrust::get<0>(tpl) * thrust::get<1>(tpl);
        }
      };

      template <typename real_t>
      struct ambient_chem_calculator
      { // calculate the change in trace gases due to Henrys law
        const real_t M_gas; //quantity<common::mass_over_amount, real_t>
        const real_t M_aq;  //quantity<common::mass_over_amount, real_t> 
 
        // ctor
        ambient_chem_calculator(
          const real_t &M_aq,
          const real_t &M_gas
        ) : 
          M_gas(M_gas), M_aq(M_aq)
        {}

        BOOST_GPU_ENABLED
        real_t operator()(
          const real_t &m_new, 
          const thrust::tuple<real_t, real_t, real_t, real_t> &tpl) const
        {
          const quantity<si::mass, real_t>          m_old  = thrust::get<0>(tpl) * si::kilograms;     
          const quantity<si::mass_density, real_t>  rhod   = thrust::get<1>(tpl) * si::kilograms / si::cubic_metres; 
          const quantity<si::volume, real_t>        dv     = thrust::get<2>(tpl) * si::cubic_metres;
          const quantity<si::dimensionless, real_t> c      = thrust::get<3>(tpl); 

          quantity<si::dimensionless, real_t> new_c  = c - (m_new * si::kilograms - m_old) / M_aq * M_gas / dv / rhod;

          // As of now the aq. chemistry module computes Henrys law from the point of view of each super droplet.
          // It never checks if the sum of decrements of the ambient air trace gas concentarions
          // (the sum over all super droplets in each grid-box) does not exceede the total concentration in each drid-box.
          // It can only happen when ambient air concentrations are approaching zero, 
          // so the error introduced here is small. 
          // TODO - still it would be good to have some check build in Henrys law, instead of just an assert.
          return new_c > 0 ? new_c : new_c * real_t(0);
        }
      };

      template <typename real_t>
      struct chem_Henry_fun
      { // gas absorption into cloud droplets (Henrys law)
        const int chem_iter;
        const real_t H;         // quantity<common::amount_over_volume_over_pressure, real_t>
        const real_t dHR;       // quantity<si::temperature, real_t>
        const real_t M_gas;     // quantity<common::mass_over_amount, real_t>
        const real_t M_aq;      // quantity<common::mass_over_amount, real_t>
        const real_t D;         // quantity<common::diffusivity, real_t>
        const real_t acc_coeff; // quantity<si::dimensionless, real_t>
        const real_t dt;        // quantity<si::time, real_t>

        // ctor
        BOOST_GPU_ENABLED
        chem_Henry_fun(
          const int chem_iter,
          const real_t &H,
          const real_t &dHR,
          const real_t &M_gas,
          const real_t &M_aq,
          const real_t &D,
          const real_t &acc_coeff,
          const real_t &dt
        ) : 
          chem_iter(chem_iter), H(H), dHR(dHR), M_gas(M_gas), M_aq(M_aq), D(D), acc_coeff(acc_coeff), dt(dt)
        {}

        BOOST_GPU_ENABLED
        real_t operator()(
          const real_t &V,
          const thrust::tuple<real_t, real_t, real_t, real_t, real_t, real_t, real_t> &tpl) const
        {
          const quantity<si::pressure, real_t>      p      = thrust::get<0>(tpl) * si::pascals; 
          const quantity<si::temperature, real_t>   T      = thrust::get<1>(tpl) * si::kelvins;     
          const quantity<si::dimensionless, real_t> c      = thrust::get<2>(tpl);     
          const quantity<si::mass, real_t>          m_old  = thrust::get<3>(tpl) * si::kilograms;     
          const quantity<si::area, real_t>          rw2    = thrust::get<4>(tpl) * si::metres * si::metres; 
          const quantity<si::mass_density, real_t>  rhod   = thrust::get<5>(tpl) * si::kilograms / si::cubic_metres; 
          const quantity<si::mass, real_t>          m_H    = thrust::get<6>(tpl) * si::kilograms;     

          using namespace common::henry;      // H-prefixed
          using namespace common::molar_mass; // M-prefixed
          using namespace common::dissoc;     // K-prefixed

          //helper for mass of the un-dissociated chem. compounds
          quantity<si::dimensionless, real_t> hlp;

          // helper for H+ concentration
          quantity<common::amount_over_volume, real_t> conc_H;
          conc_H = m_H / M_H<real_t>() / (V * si::cubic_metres);

          // helper for Henry coefficient corrected for temperature and pH
          typedef divide_typeof_helper<
            divide_typeof_helper<
              si::amount,
              si::volume
            >::type,
            si::pressure
          >::type amount_over_volume_over_pressure;

          quantity<amount_over_volume_over_pressure, real_t> Henry;

          switch(chem_iter)
          {
            case SO2:
            {
              quantity<common::amount_over_volume, real_t> Kt_SO2, Kt_HSO3;

              Kt_SO2  = K_temp(T, K_SO2<real_t>(),  dKR_SO2<real_t>());
              Kt_HSO3 = K_temp(T, K_HSO3<real_t>(), dKR_HSO3<real_t>());
          
              hlp = (real_t(1) + Kt_SO2/conc_H + Kt_SO2 * Kt_HSO3 / conc_H / conc_H);

              Henry = common::henry::H_temp(T, H * si::moles / si::cubic_metres / si::pascals, dHR * si::kelvins) * hlp;
            }
            break;

            case CO2:
            {
              quantity<common::amount_over_volume, real_t> Kt_CO2, Kt_HCO3;

              Kt_CO2  = K_temp(T, K_CO2<real_t>(),  dKR_CO2<real_t>());
              Kt_HCO3 = K_temp(T, K_HCO3<real_t>(), dKR_HCO3<real_t>());

              hlp = (real_t(1) + Kt_CO2/conc_H + Kt_CO2 * Kt_HCO3 / conc_H / conc_H);

              Henry = common::henry::H_temp(T, H * si::moles / si::cubic_metres / si::pascals, dHR * si::kelvins) * hlp;
            }
            break;

            case HNO3:
            {
              quantity<common::amount_over_volume, real_t> Kt_HNO3;
              Kt_HNO3 = K_temp(T, K_HNO3<real_t>(), dKR_HNO3<real_t>());

              hlp = (real_t(1) + Kt_HNO3 / conc_H);

              Henry = common::henry::H_temp(T, H * si::moles / si::cubic_metres / si::pascals, dHR * si::kelvins) * hlp;
            }
            break;

            case NH3:
            {
              quantity<common::amount_over_volume, real_t> Kt_NH3;
              Kt_NH3  = K_temp(T, K_NH3<real_t>(),  dKR_NH3<real_t>());

              hlp = (real_t(1.) + Kt_NH3 / K_H2O<real_t>() * conc_H);

              Henry = common::henry::H_temp(T, H * si::moles / si::cubic_metres / si::pascals, dHR * si::kelvins) * hlp;
            }
            break;

            case O3:
            {
              Henry = common::henry::H_temp(T, H * si::moles / si::cubic_metres / si::pascals, dHR * si::kelvins);
            }
            break;

            case H2O2:
            {
              Henry = common::henry::H_temp(T, H * si::moles / si::cubic_metres / si::pascals, dHR * si::kelvins);
            }
            break;

            default:
              assert(false);
          }
        
          // implicit solution to the eq. 8.22 from chapter 8.4.2 
          // in Peter Warneck Chemistry of the Natural Atmosphere  
          return
            (
              ( m_old 
                + 
                (dt * si::seconds) * (V * si::cubic_metres) 
                * common::henry::mass_trans(
                                              rw2, 
                                              (D * si::metres * si::metres / si::seconds), 
                                              (acc_coeff * si::seconds/si::seconds), 
                                              T, 
                                              (M_gas * si::kilograms / si::moles)
                                            ) 
                * c * rhod * (M_aq / M_gas)
              )
              /
              (real_t(1.) + (dt * si::seconds) 
                 * common::henry::mass_trans(rw2, (D * si::metres * si::metres / si::seconds), 
                                            acc_coeff * si::seconds / si::seconds, T, (M_gas * si::kilograms / si::moles)) 
                 / Henry / common::moist_air::kaBoNA<real_t>() / T)
              ) / si::kilograms;
        }
      };
    };

    template <typename real_t, backend_t device>
    void particles_t<real_t, device>::impl::chem_henry(
      const real_t &dt
    )
    {   
      using namespace common::henry;      // H-prefixed
      using namespace common::molar_mass; // M-prefixed
      using namespace common::dissoc;     // K-prefixed

      const thrust_device::vector<unsigned int> &chem_flag(tmp_device_n_part);
<<<<<<< HEAD
      thrust_device::vector<real_t> &V(tmp_device_real_part);
=======
      const thrust_device::vector<real_t> &V(tmp_device_real_part);
>>>>>>> d092b88e

      if (opts_init.chem_switch == false) throw std::runtime_error("all chemistry was switched off");

      // gas absorption
      assert(
        HNO3 == 0 && NH3  == 1 && CO2 == 2 &&
        SO2  == 3 && H2O2 == 4 && O3  == 5 
      );
      // Henry constant 
      // if Boost.units would work for Thrust: const quantity<common::amount_over_volume_over_pressure, real_t>
      const real_t H_[chem_gas_n] = {
        H_HNO3<real_t>() / si::moles * si::pascals * si::cubic_metres, 
        H_NH3<real_t>()  / si::moles * si::pascals * si::cubic_metres,  
        H_CO2<real_t>()  / si::moles * si::pascals * si::cubic_metres,
        H_SO2<real_t>()  / si::moles * si::pascals * si::cubic_metres,  
        H_H2O2<real_t>() / si::moles * si::pascals * si::cubic_metres, 
        H_O3<real_t>()   / si::moles * si::pascals * si::cubic_metres
      } ;
      // correction to Henry const due to temperature
      const real_t dHR_[chem_gas_n] = {
        dHR_HNO3<real_t>() / si::kelvins, 
        dHR_NH3<real_t>()  / si::kelvins,  
        dHR_CO2<real_t>()  / si::kelvins,
        dHR_SO2<real_t>()  / si::kelvins,  
        dHR_H2O2<real_t>() / si::kelvins, 
        dHR_O3<real_t>()   / si::kelvins
      };
      //molar mass of gases
      const real_t M_gas_[chem_gas_n] = {
        M_HNO3<real_t>() * si::moles / si::kilograms, 
        M_NH3<real_t>()  * si::moles / si::kilograms,  
        M_CO2<real_t>()  * si::moles / si::kilograms,
        M_SO2<real_t>()  * si::moles / si::kilograms,  
        M_H2O2<real_t>() * si::moles / si::kilograms, 
        M_O3<real_t>()   * si::moles / si::kilograms
      };
      //molar mass of dissolved chem species
      const real_t M_aq_[chem_gas_n] = {
        M_HNO3<real_t>()    * si::moles / si::kilograms,    
        M_NH3_H2O<real_t>() * si::moles / si::kilograms, 
        M_CO2_H2O<real_t>() * si::moles / si::kilograms,
        M_SO2_H2O<real_t>() * si::moles / si::kilograms, 
        M_H2O2<real_t>()    * si::moles / si::kilograms, 
        M_O3<real_t>()      * si::moles / si::kilograms
      };
      //gas phase diffusivity
      const real_t D_[chem_gas_n] = {
        D_HNO3<real_t>() * si::seconds / si::metres / si::metres, 
        D_NH3<real_t>()  * si::seconds / si::metres / si::metres,  
        D_CO2<real_t>()  * si::seconds / si::metres / si::metres,
        D_SO2<real_t>()  * si::seconds / si::metres / si::metres,  
        D_H2O2<real_t>() * si::seconds / si::metres / si::metres, 
        D_O3<real_t>()   * si::seconds / si::metres / si::metres
      };
      // accomodation coefficient
      const real_t ac_[chem_gas_n] = {
        ac_HNO3<real_t>(), 
        ac_NH3<real_t>(),  
        ac_CO2<real_t>(),
        ac_SO2<real_t>(),  
        ac_H2O2<real_t>(), 
        ac_O3<real_t>()
      };

      // helpers for sorting out droplets
      typedef thrust::permutation_iterator<
        typename thrust_device::vector<n_t>::iterator,
        typename thrust_device::vector<thrust_size_t>::iterator
      > pi_n_t;
      typedef thrust::permutation_iterator<
        typename thrust_device::vector<real_t>::iterator,
        typename thrust_device::vector<thrust_size_t>::iterator
      > pi_chem_t;
      typedef thrust::zip_iterator<thrust::tuple<pi_n_t, pi_chem_t> > zip_it_t;

      //closed chemical system - reduce mixing ratio due to Henrys law
      hskpng_sort();

      // temporarily needed to store old mass per cell 
      thrust_device::vector<real_t> &mass_old(tmp_device_real_cell);
      thrust_device::vector<real_t> &mass_new(tmp_device_real_cell1);

      for (int i = 0; i < chem_gas_n; ++i)
      {
        // store the total mass of chem species in cloud droplets per cell
        thrust::reduce_by_key(
          sorted_ijk.begin(), sorted_ijk.end(),
          thrust::transform_iterator<             
            detail::chem_summator<real_t>,
            zip_it_t,
            real_t
          >(
            zip_it_t(thrust::make_tuple(
              pi_n_t(n.begin(), sorted_id.begin()),
              pi_chem_t(chem_bgn[i], sorted_id.begin())
            )),
            detail::chem_summator<real_t>() 
          ),
          count_ijk.begin(),
          mass_old.begin()
        );

        // apply Henrys law to the in-drop chemical compounds 
<<<<<<< HEAD
        //thrust::transform_if(
        thrust::transform(
=======
        thrust::transform_if(
>>>>>>> d092b88e
          V.begin(), V.end(),                             // input - 1st arg
          thrust::make_zip_iterator(thrust::make_tuple(   // input - 2nd arg
            thrust::make_permutation_iterator(p.begin(), ijk.begin()),
            thrust::make_permutation_iterator(T.begin(), ijk.begin()),
            thrust::make_permutation_iterator(ambient_chem[(chem_species_t)i].begin(), ijk.begin()),
            chem_bgn[i],
            rw2.begin(),
            thrust::make_permutation_iterator(rhod.begin(), ijk.begin()),
            chem_bgn[H]
          )),
<<<<<<< HEAD
          //chem_flag.begin(),                                                                         // stencil
          chem_bgn[i],                                                                               // output
          detail::chem_Henry_fun<real_t>(i, H_[i], dHR_[i], M_gas_[i], M_aq_[i], D_[i], ac_[i], dt)//, // op
          //thrust::identity<unsigned int>()                                                           // condition
=======
          chem_flag.begin(),                                                                         //stencil
          chem_bgn[i],                                                                               // output
          detail::chem_Henry_fun<real_t>(i, H_[i], dHR_[i], M_gas_[i], M_aq_[i], D_[i], ac_[i], dt), // op
          thrust::identity<unsigned int>()
>>>>>>> d092b88e
        );

        // store the total mass of chem species in cloud droplets per cell after Henry
        thrust::pair<
          typename thrust_device::vector<thrust_size_t>::iterator,
          typename thrust_device::vector<real_t>::iterator
        > np =
        thrust::reduce_by_key(
          sorted_ijk.begin(), sorted_ijk.end(),
          thrust::transform_iterator<             // input - values
            detail::chem_summator<real_t>,
            zip_it_t,
            real_t
          >(
            zip_it_t(thrust::make_tuple(
              pi_n_t(n.begin(), sorted_id.begin()),
              pi_chem_t(chem_bgn[i], sorted_id.begin())
            )),
            detail::chem_summator<real_t>()      // op
          ),
          count_ijk.begin(),
          mass_new.begin()
        );
        count_n = np.first - count_ijk.begin();
        assert(count_n > 0 && count_n <= n_cell);

        // apply the change to the mixing ratios of trace gases
        thrust::transform(
          mass_new.begin(), mass_new.begin() + count_n,                              // input - 1st arg
          thrust::make_zip_iterator(thrust::make_tuple(                              // input - 2nd arg
            mass_old.begin(),
            thrust::make_permutation_iterator(rhod.begin(), count_ijk.begin()), 
            thrust::make_permutation_iterator(dv.begin(), count_ijk.begin()),
            thrust::make_permutation_iterator(ambient_chem[(chem_species_t)i].begin(), count_ijk.begin())
          )),
          thrust::make_permutation_iterator(ambient_chem[(chem_species_t)i].begin(), count_ijk.begin()), // output 
          detail::ambient_chem_calculator<real_t>(M_aq_[i], M_gas_[i])                                   // op
        );

        assert(*thrust::min_element(
          ambient_chem[(chem_species_t)i].begin(), ambient_chem[(chem_species_t)i].end()
        ) >= 0);
      }
    
#if !defined(__NVCC__)
      using boost::math::isfinite;
#endif
      for (int i = 0; i < chem_gas_n; ++i){
        //debug::print(chem_bgn[i], chem_end[i]);
        assert(isfinite(*thrust::min_element(chem_bgn[i], chem_end[i])));
      }
    }
  };  
};<|MERGE_RESOLUTION|>--- conflicted
+++ resolved
@@ -225,11 +225,7 @@
       using namespace common::dissoc;     // K-prefixed
 
       const thrust_device::vector<unsigned int> &chem_flag(tmp_device_n_part);
-<<<<<<< HEAD
-      thrust_device::vector<real_t> &V(tmp_device_real_part);
-=======
       const thrust_device::vector<real_t> &V(tmp_device_real_part);
->>>>>>> d092b88e
 
       if (opts_init.chem_switch == false) throw std::runtime_error("all chemistry was switched off");
 
@@ -333,12 +329,7 @@
         );
 
         // apply Henrys law to the in-drop chemical compounds 
-<<<<<<< HEAD
-        //thrust::transform_if(
-        thrust::transform(
-=======
         thrust::transform_if(
->>>>>>> d092b88e
           V.begin(), V.end(),                             // input - 1st arg
           thrust::make_zip_iterator(thrust::make_tuple(   // input - 2nd arg
             thrust::make_permutation_iterator(p.begin(), ijk.begin()),
@@ -349,17 +340,10 @@
             thrust::make_permutation_iterator(rhod.begin(), ijk.begin()),
             chem_bgn[H]
           )),
-<<<<<<< HEAD
-          //chem_flag.begin(),                                                                         // stencil
-          chem_bgn[i],                                                                               // output
-          detail::chem_Henry_fun<real_t>(i, H_[i], dHR_[i], M_gas_[i], M_aq_[i], D_[i], ac_[i], dt)//, // op
-          //thrust::identity<unsigned int>()                                                           // condition
-=======
           chem_flag.begin(),                                                                         //stencil
           chem_bgn[i],                                                                               // output
           detail::chem_Henry_fun<real_t>(i, H_[i], dHR_[i], M_gas_[i], M_aq_[i], D_[i], ac_[i], dt), // op
           thrust::identity<unsigned int>()
->>>>>>> d092b88e
         );
 
         // store the total mass of chem species in cloud droplets per cell after Henry

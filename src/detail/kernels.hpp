#include <libcloudph++/common/moist_air.hpp>

#if defined(__NVCC__)
#  include <math_constants.h>
#endif

namespace libcloudphxx
{
  namespace lgrngn
  {
    using detail::tpl_calc_wrap;

    template <typename real_t, typename n_t>
    struct kernel_base
    {
      // pointer to kernel parameters device vector
      thrust_device::pointer<real_t> k_params;

      // number of user-defined parameters
      n_t n_user_params; 

      // largest radius for which efficiency is defined, 0 - n/a
      real_t r_max;
   
      //ctor
      BOOST_GPU_ENABLED
      kernel_base(thrust_device::pointer<real_t> k_params, n_t n_user_params = 0, real_t r_max = 0.) : 
        k_params(k_params), n_user_params(n_user_params), r_max(r_max) {}
      kernel_base() = default; 

      // thrust requires that a default ctor exists
      kernel_base() = default;

      BOOST_GPU_ENABLED
      virtual real_t calc(const tpl_calc_wrap<real_t,n_t> &) const {return 0;}
    };


    //Golovin kernel
    template <typename real_t, typename n_t>
    struct kernel_golovin : kernel_base<real_t, n_t>
    {
      //ctor
      BOOST_GPU_ENABLED
      kernel_golovin(thrust_device::pointer<real_t> k_params) : kernel_base<real_t, n_t>(k_params, 1) {}
<<<<<<< HEAD
      // thrust requires that a default ctor exists
      kernel_golovin() = default;
=======
      kernel_golovin() = default ;
>>>>>>> f25dbe53

      BOOST_GPU_ENABLED
      virtual real_t calc(const tpl_calc_wrap<real_t,n_t> &tpl_wrap) const
      {
        enum { n_a_ix, n_b_ix, rw2_a_ix, rw2_b_ix, vt_a_ix, vt_b_ix, rd3_a_ix, rd3_b_ix };
#if !defined(__NVCC__)
        using std::abs;
        using std::pow;
        using std::max;
#endif
        real_t res =
#if !defined(__NVCC__)
        pi<real_t>()
#else
        CUDART_PI
#endif
        * 4. / 3.
        * kernel_base<real_t, n_t>::k_params[0]
        * max(
            thrust::get<n_a_ix>(tpl_wrap.get_rw()),
            thrust::get<n_b_ix>(tpl_wrap.get_rw())
          )
        * (
            pow(thrust::get<rw2_a_ix>(tpl_wrap.get_rw()),real_t(3./2.)) +
            pow(thrust::get<rw2_b_ix>(tpl_wrap.get_rw()),real_t(3./2.))
          );
        return res;
      }
    };


    //geometric kernel
    template <typename real_t, typename n_t>
    struct kernel_geometric : kernel_base<real_t, n_t>
    {
<<<<<<< HEAD
      //ctor (default one)
=======
      //ctor
      BOOST_GPU_ENABLED
>>>>>>> f25dbe53
      kernel_geometric(thrust_device::pointer<real_t> k_params = thrust_device::pointer<real_t>(), n_t n_user_params = 0, real_t r_max = 0.) : 
        kernel_base<real_t, n_t>(k_params, n_user_params, r_max) {}

      //bilinear interpolation of collision efficiencies, required by dervied classes
      BOOST_GPU_ENABLED
      real_t interpolated_efficiency(real_t, real_t) const;

      BOOST_GPU_ENABLED
      virtual real_t calc(const tpl_calc_wrap<real_t,n_t> &tpl_wrap) const
      {
        enum { n_a_ix, n_b_ix, rw2_a_ix, rw2_b_ix, vt_a_ix, vt_b_ix, rd3_a_ix, rd3_b_ix };
#if !defined(__NVCC__)
        using std::abs;
        using std::pow;
        using std::max;
#endif
        return 
#if !defined(__NVCC__)
        pi<real_t>()
#else
        CUDART_PI
#endif
        * max(
            thrust::get<n_a_ix>(tpl_wrap.get_rw()),
            thrust::get<n_b_ix>(tpl_wrap.get_rw())
          )
        * abs(
            thrust::get<vt_a_ix>(tpl_wrap.get_rw()) -
            thrust::get<vt_b_ix>(tpl_wrap.get_rw())
          )
        * (thrust::get<rw2_a_ix>(tpl_wrap.get_rw()) +
           thrust::get<rw2_b_ix>(tpl_wrap.get_rw()) +
           2.*sqrt(thrust::get<rw2_a_ix>(tpl_wrap.get_rw())*thrust::get<rw2_b_ix>(tpl_wrap.get_rw()))
          );
    //    return res;
      }
    };

    //geometric kernel with a multiplier
    template <typename real_t, typename n_t>
    struct kernel_geometric_with_multiplier : kernel_geometric<real_t, n_t>
    {
      //ctor
      BOOST_GPU_ENABLED
      kernel_geometric_with_multiplier(thrust_device::pointer<real_t> k_params) : kernel_geometric<real_t, n_t>(k_params, 1) {}
      kernel_geometric_with_multiplier() = default;

      // thrust from CUDA9 requires that a default ctor exists
      kernel_geometric_with_multiplier() = default;

      BOOST_GPU_ENABLED
      virtual real_t calc(const tpl_calc_wrap<real_t,n_t> &tpl_wrap) const
      {
        return kernel_geometric<real_t, n_t>::calc(tpl_wrap) * kernel_base<real_t, n_t>::k_params[0];
      }
    };

    //Long kernel
    template <typename real_t, typename n_t>
    struct kernel_long : kernel_geometric<real_t, n_t>
    {
      enum { n_a_ix, n_b_ix, rw2_a_ix, rw2_b_ix, vt_a_ix, vt_b_ix, rd3_a_ix, rd3_b_ix };
      //ctor
      BOOST_GPU_ENABLED
      kernel_long() : kernel_geometric<real_t, n_t>() {}

      BOOST_GPU_ENABLED
      virtual real_t calc(const tpl_calc_wrap<real_t,n_t> &tpl_wrap) const
      {
#if !defined(__NVCC__)
        using std::abs;
        using std::pow;
        using std::max;
        using std::min;
#endif
        real_t res = kernel_geometric<real_t, n_t>::calc(tpl_wrap);

        real_t r_L = max(sqrt(thrust::get<rw2_a_ix>(tpl_wrap.get_rw())), sqrt(thrust::get<rw2_b_ix>(tpl_wrap.get_rw())));
        if(r_L < 50.e-6)
        {
          real_t r_s = min(sqrt(thrust::get<rw2_a_ix>(tpl_wrap.get_rw())), sqrt(thrust::get<rw2_b_ix>(tpl_wrap.get_rw())));
          if(r_s <= 3e-6)
            res = 0.;
          else
            res *= 4.5e8 * r_L * r_L * (1. - 3e-6/r_s);
        }
        
        return  res;
      }
    };

    template <typename real_t, typename n_t>
    struct kernel_geometric_with_efficiencies : kernel_geometric<real_t, n_t>
    {
      //ctor
      BOOST_GPU_ENABLED
      kernel_geometric_with_efficiencies(thrust_device::pointer<real_t> k_params, real_t r_max) : kernel_geometric<real_t, n_t>(k_params, 0, r_max) {}
      kernel_geometric_with_efficiencies() = default;

      // thrust requires that a default ctor exists
      kernel_geometric_with_efficiencies() = default;

      BOOST_GPU_ENABLED
      virtual real_t calc(const tpl_calc_wrap<real_t,n_t> &tpl_wrap) const
      {
        enum { n_a_ix, n_b_ix, rw2_a_ix, rw2_b_ix, vt_a_ix, vt_b_ix, rd3_a_ix, rd3_b_ix };

#if !defined(__NVCC__)
        using std::sqrt;
#endif

        return  kernel_geometric<real_t, n_t>::interpolated_efficiency(
                  sqrt( thrust::get<rw2_a_ix>(tpl_wrap.get_rw())),
                  sqrt( thrust::get<rw2_b_ix>(tpl_wrap.get_rw()))
                ) * kernel_geometric<real_t, n_t>::calc(tpl_wrap);
      }
    };

    // turbulent kernel from the 2015 JAS Onishi paper
    // two user params defined at initialization: 
    // turbulence dissipataion rate and Taylor microscale Reynolds number
    // TODO: get these values from flow characteristic (simulation-time during hskpng)
    //       cf. Benmoshe et al, JGR 2012
    template <typename real_t, typename n_t>
    struct kernel_onishi : kernel_geometric<real_t, n_t>
    {
      detail::wang_collision_enhancement_t<real_t> wang_collision_enhancement;

      //ctor
      BOOST_GPU_ENABLED
      kernel_onishi(thrust_device::pointer<real_t> k_params, real_t r_max) : kernel_geometric<real_t, n_t>(k_params, 2, r_max) {}
      kernel_onishi() = default;

      // thrust requires that a default ctor exists
      kernel_onishi() = default;

      BOOST_GPU_ENABLED
      virtual real_t calc(const tpl_calc_wrap<real_t,n_t> &tpl_wrap) const
      {
        enum { n_a_ix, n_b_ix, rw2_a_ix, rw2_b_ix, vt_a_ix, vt_b_ix, rd3_a_ix, rd3_b_ix };
        enum { rhod_ix, eta_ix };

#if !defined(__NVCC__)
        using std::sqrt;
#endif
        real_t rwa = sqrt( thrust::get<rw2_a_ix>(tpl_wrap.get_rw()));
        real_t rwb = sqrt( thrust::get<rw2_b_ix>(tpl_wrap.get_rw()));
        real_t onishi_nograv = detail::kernel_onishi_nograv<real_t>           // value of the turbulent onishi kernel that neglects gravitational settling
        (
          rwa, rwb, kernel_base<real_t, n_t>::k_params[1], kernel_base<real_t, n_t>::k_params[0],                              // k_params[0] - epsilon, k_params[1] - Re_lambda
          thrust::get<eta_ix>(tpl_wrap.get_ro_calc()) / thrust::get<rhod_ix>(tpl_wrap.get_ro_calc()),                          // kinetic viscosity 
          common::moist_air::rho_w<real_t>() / si::kilograms * si::cubic_metres / thrust::get<rhod_ix>(tpl_wrap.get_ro_calc()) // ratio of water to air density
        );

        real_t res = 
          kernel_geometric<real_t, n_t>::interpolated_efficiency(rwa, rwb) *             // stagnant air collision efficiency
          wang_collision_enhancement(rwa, rwb, kernel_base<real_t, n_t>::k_params[0]) *  // Wang turbulent collision efficiency enhancement, k_params[0] - epsilon
          sqrt(
            pow(kernel_geometric<real_t, n_t>::calc(tpl_wrap),2) +                       // geometric kernel 
            pow(onishi_nograv,2)
          );

        return res;
      }
    };
  };
};


                            <|MERGE_RESOLUTION|>--- conflicted
+++ resolved
@@ -43,12 +43,8 @@
       //ctor
       BOOST_GPU_ENABLED
       kernel_golovin(thrust_device::pointer<real_t> k_params) : kernel_base<real_t, n_t>(k_params, 1) {}
-<<<<<<< HEAD
       // thrust requires that a default ctor exists
       kernel_golovin() = default;
-=======
-      kernel_golovin() = default ;
->>>>>>> f25dbe53
 
       BOOST_GPU_ENABLED
       virtual real_t calc(const tpl_calc_wrap<real_t,n_t> &tpl_wrap) const
@@ -84,12 +80,8 @@
     template <typename real_t, typename n_t>
     struct kernel_geometric : kernel_base<real_t, n_t>
     {
-<<<<<<< HEAD
       //ctor (default one)
-=======
-      //ctor
-      BOOST_GPU_ENABLED
->>>>>>> f25dbe53
+      BOOST_GPU_ENABLED
       kernel_geometric(thrust_device::pointer<real_t> k_params = thrust_device::pointer<real_t>(), n_t n_user_params = 0, real_t r_max = 0.) : 
         kernel_base<real_t, n_t>(k_params, n_user_params, r_max) {}
 

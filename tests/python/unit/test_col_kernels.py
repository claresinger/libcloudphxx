import sys
sys.path.insert(0, "../../bindings/python/")

from libcloudphxx import lgrngn
from math import exp, log, sqrt, pi
import numpy as np

<<<<<<< HEAD

=======
>>>>>>> 4a9fe59c
rhod = 1. * np.ones((1,))
th = 300. * np.ones((1,))
rv = 0.01 * np.ones((1,))

def lognormal(lnr):
  mean_r = .04e-6 / 2
  stdev = 1.4
  n_tot = 60e6
  return n_tot * exp(
    -pow((lnr - log(mean_r)), 2) / 2 / pow(log(stdev),2)
  ) / log(stdev) / sqrt(2*pi);

kappa = .61

<<<<<<< HEAD

for kernel in [lgrngn.kernel_t.geometric, lgrngn.kernel_t.hall, lgrngn.kernel_t.hall_davis_no_waals, lgrngn.kernel_t.golovin, lgrngn.kernel_t.onishi_hall_davis_no_waals]:
  opts_init = lgrngn.opts_init_t()
  opts_init.dt = 1
  opts_init.kernel = kernel
  opts_init.dry_distros = {kappa:lognormal}
  opts_init.sd_conc_mean = 50.
  opts_init.terminal_velocity=lgrngn.vt_t.beard
  opts_init.kernel_parameters = np.array([]);
  if(kernel == lgrngn.kernel_t.golovin):
    opts_init.kernel_parameters = np.array([1.]);
  if(kernel == lgrngn.kernel_t.onishi_hall_davis_no_waals):
    opts_init.kernel_parameters = np.array([0.04, 100]);
=======
count = 0
for kernel in [lgrngn.kernel_t.geometric, lgrngn.kernel_t.geometric, lgrngn.kernel_t.long,  lgrngn.kernel_t.hall, lgrngn.kernel_t.hall_davis_no_waals, lgrngn.kernel_t.golovin]:
  opts_init = lgrngn.opts_init_t()
  opts_init.dt = 1
  opts_init.dry_distros = {kappa:lognormal}
  opts_init.sd_conc_mean = 50.
  opts_init.terminal_velocity=lgrngn.vt_t.beard
  opts_init.kernel = kernel
  opts_init.kernel_parameters = np.array([])
  if(kernel == lgrngn.kernel_t.golovin):
    opts_init.kernel_parameters = np.array([1.])
  if(kernel == lgrngn.kernel_t.geometric):
    if(count == 0):
    # geometric
      count+=1
    else:
    # geometric with multiplier
      opts_init.kernel_parameters = np.array([10.])
>>>>>>> 4a9fe59c

  try:
    prtcls = lgrngn.factory(lgrngn.backend_t.OpenMP, opts_init)
  except:
    prtcls = lgrngn.factory(lgrngn.backend_t.serial, opts_init)

  prtcls.init(th, rv, rhod)

  Opts = lgrngn.opts_t()
  Opts.adve = False
  Opts.sedi = False
  Opts.cond = False
  Opts.coal = True
  Opts.chem_dsl = False
  Opts.chem_dsc = False
  Opts.chem_rct = False

  prtcls.step_sync(Opts,th,rv,rhod)
  prtcls.step_async(Opts)<|MERGE_RESOLUTION|>--- conflicted
+++ resolved
@@ -5,10 +5,6 @@
 from math import exp, log, sqrt, pi
 import numpy as np
 
-<<<<<<< HEAD
-
-=======
->>>>>>> 4a9fe59c
 rhod = 1. * np.ones((1,))
 th = 300. * np.ones((1,))
 rv = 0.01 * np.ones((1,))
@@ -23,23 +19,8 @@
 
 kappa = .61
 
-<<<<<<< HEAD
-
-for kernel in [lgrngn.kernel_t.geometric, lgrngn.kernel_t.hall, lgrngn.kernel_t.hall_davis_no_waals, lgrngn.kernel_t.golovin, lgrngn.kernel_t.onishi_hall_davis_no_waals]:
-  opts_init = lgrngn.opts_init_t()
-  opts_init.dt = 1
-  opts_init.kernel = kernel
-  opts_init.dry_distros = {kappa:lognormal}
-  opts_init.sd_conc_mean = 50.
-  opts_init.terminal_velocity=lgrngn.vt_t.beard
-  opts_init.kernel_parameters = np.array([]);
-  if(kernel == lgrngn.kernel_t.golovin):
-    opts_init.kernel_parameters = np.array([1.]);
-  if(kernel == lgrngn.kernel_t.onishi_hall_davis_no_waals):
-    opts_init.kernel_parameters = np.array([0.04, 100]);
-=======
 count = 0
-for kernel in [lgrngn.kernel_t.geometric, lgrngn.kernel_t.geometric, lgrngn.kernel_t.long,  lgrngn.kernel_t.hall, lgrngn.kernel_t.hall_davis_no_waals, lgrngn.kernel_t.golovin]:
+for kernel in [lgrngn.kernel_t.geometric, lgrngn.kernel_t.geometric, lgrngn.kernel_t.long,  lgrngn.kernel_t.hall, lgrngn.kernel_t.hall_davis_no_waals, lgrngn.kernel_t.golovin, lgrngn.kernel_t.onishi_hall_davis_no_waals]:
   opts_init = lgrngn.opts_init_t()
   opts_init.dt = 1
   opts_init.dry_distros = {kappa:lognormal}
@@ -56,7 +37,6 @@
     else:
     # geometric with multiplier
       opts_init.kernel_parameters = np.array([10.])
->>>>>>> 4a9fe59c
 
   try:
     prtcls = lgrngn.factory(lgrngn.backend_t.OpenMP, opts_init)

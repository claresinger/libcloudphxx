// vim:filetype=cpp
/** @file
  * @copyright University of Warsaw
  * @section LICENSE
  * GPLv3+ (see the COPYING file or http://www.gnu.org/licenses/)
  * @brief timestepping routine for super droplets
  */

namespace libcloudphxx
{
  namespace lgrngn
  {
    template <typename real_t, backend_t device>
    void particles_t<real_t, device>::step_sync(
      const opts_t<real_t> &opts,
      arrinfo_t<real_t> th,
      arrinfo_t<real_t> rv,
      const arrinfo_t<real_t> rhod,      // defaults to NULL-NULL pair (e.g. kinematic or boussinesq model)
      const arrinfo_t<real_t> courant_x, // defaults to NULL-NULL pair (e.g. kinematic model)
      const arrinfo_t<real_t> courant_y, // defaults to NULL-NULL pair (e.g. kinematic model)
      const arrinfo_t<real_t> courant_z, // defaults to NULL-NULL pair (e.g. kinematic model)
<<<<<<< HEAD
      std::map<enum chem_species_t, arrinfo_t<real_t> > ambient_chem
=======
      const std::map<enum chem_species_t, arrinfo_t<real_t> > ambient_chem
>>>>>>> 6a1a04a9
    )
    {
      // sanity checks
      if (!pimpl->init_called)
        throw std::runtime_error("please call init() before calling step_sync()");
      if (pimpl->should_now_run_async)
        throw std::runtime_error("please call step_async() before calling step_sync() again");

      if (th.is_null() || rv.is_null())
        throw std::runtime_error("passing th and rv is mandatory");

 // <TODO> - code duplicated from init() !
      if (!courant_x.is_null() || !courant_y.is_null() || !courant_z.is_null())
      {
	if (pimpl->n_dims == 0)
	  throw std::runtime_error("Courant numbers passed in 0D setup");

	if (pimpl->n_dims == 1 && (courant_x.is_null() || !courant_y.is_null() || !courant_z.is_null()))
	  throw std::runtime_error("Only X Courant number allowed in 1D setup");

	if (pimpl->n_dims == 2 && (courant_x.is_null() || !courant_y.is_null() || courant_z.is_null()))
	  throw std::runtime_error("Only X and Z Courant numbers allowed in 2D setup");

	if (pimpl->n_dims == 3 && (courant_x.is_null() || courant_y.is_null() || courant_z.is_null()))
	  throw std::runtime_error("All XYZ Courant number components required in 3D setup");
      }

      if (pimpl->opts_init.chem_switch && ambient_chem.size() != chem_gas_n)
        throw std::runtime_error("chemistry was not switched off and ambient_chem is empty");

      if (!pimpl->opts_init.chem_switch && ambient_chem.size() != 0)
        throw std::runtime_error("chemistry was switched off and ambient_chem is not empty");
// </TODO>

      if (pimpl->l2e[&pimpl->courant_x].size() == 0) // TODO: y, z,...
      {
        // TODO: copy-pasted from init
	if (!courant_x.is_null()) pimpl->init_e2l(courant_x, &pimpl->courant_x, 1, 0, 0); 
	if (!courant_y.is_null()) pimpl->init_e2l(courant_y, &pimpl->courant_y, 0, 1, 0); 
	if (!courant_z.is_null()) pimpl->init_e2l(courant_z, &pimpl->courant_z, 0, 0, 1);
      }

      // syncing in Eulerian fields (if not null)
      pimpl->sync(th,             pimpl->th);
      pimpl->sync(rv,             pimpl->rv);
      pimpl->sync(courant_x,      pimpl->courant_x);
      pimpl->sync(courant_y,      pimpl->courant_y);
      pimpl->sync(courant_z,      pimpl->courant_z);
      pimpl->sync(rhod,           pimpl->rhod);

<<<<<<< HEAD
      if (pimpl->opts_init.chem_switch){
        for (int i = 0; i < chem_gas_n; ++i){
=======
      if (pimpl->opts_init.chem_switch)
        for (int i = 0; i < chem_gas_n; ++i)
>>>>>>> 6a1a04a9
          pimpl->sync(
            ambient_chem.at((chem_species_t)i), 
            pimpl->ambient_chem[(chem_species_t)i]
          );
<<<<<<< HEAD
        }
      }

      // recycling out-of-domain/invalidated particles 
      // (doing it here and not in async reduces the need for a second sort before diagnostics,
      // but also unneccesarily holds dyncore execution for a bit longer)
      thrust_size_t n_rcyc = pimpl->rcyc(); 
=======
>>>>>>> 6a1a04a9

      // updating particle->cell look-up table
      // (before advection and sedimentation so that their order does not matter,
      pimpl->hskpng_ijk();

      // condensation/evaporation 
      if (opts.cond) 
      {
        for (int step = 0; step < pimpl->opts_init.sstp_cond; ++step) 
        {   
          pimpl->sstp_step(step, !rhod.is_null());
          pimpl->hskpng_Tpr(); 
          pimpl->cond(pimpl->opts_init.dt / pimpl->opts_init.sstp_cond, opts.RH_max); 
        } 
      }

      // aerosol source, in sync since it changes th/rv
      if (opts.src) 
      {
        // sanity check
        if (pimpl->opts_init.src_switch == false) throw std::runtime_error("aerosol source was switched off in opts_init");

        // update the step counter since src was turned on
        ++pimpl->stp_ctr;

        // introduce new particles with the given time interval
        if(pimpl->stp_ctr == pimpl->opts_init.supstp_src) 
        {
          pimpl->src(pimpl->opts_init.supstp_src * pimpl->opts_init.dt);
        }
      }
      else pimpl->stp_ctr = 0; //reset the counter if source was turned off

      if(opts.cond || pimpl->stp_ctr == pimpl->opts_init.supstp_src)
      {
        // syncing out // TODO: this is not necesarry in off-line mode (see coupling with DALES)
        pimpl->sync(pimpl->th, th);
        pimpl->sync(pimpl->rv, rv);
        pimpl->stp_ctr = 0; //reset the counter
      }

      // chemistry
      if (opts.chem_dsl or opts.chem_dsc or opts.chem_rct) 
      {
        //calculate new volume of droplets (needed for Henrys law)
        pimpl->chem_vol_ante();

        for (int step = 0; step < pimpl->opts_init.sstp_chem; ++step)
        {
          //dissolving trace gases (Henrys law)
          if (opts.chem_dsl == true)
            pimpl->chem_henry(pimpl->opts_init.dt / pimpl->opts_init.sstp_chem, opts.chem_sys_cls);

          //dissociation
          if (opts.chem_dsc == true)
            pimpl->chem_dissoc();

          //oxidation 
          if (opts.chem_rct == true)
          pimpl->chem_react(pimpl->opts_init.dt / pimpl->opts_init.sstp_chem);
        }

        //save the current drop volume in V_old (to be used in the next step for Henrys law)
        pimpl->chem_vol_post();

        // syncing out // TODO: this is not necesarry in off-line mode (see coupling with DALES)
        for (int i = 0; i < chem_gas_n; ++i)
          pimpl->sync(
            pimpl->ambient_chem[(chem_species_t)i],
            ambient_chem.at((chem_species_t)i)
          );
      }

      pimpl->should_now_run_async = true;
      pimpl->selected_before_counting = false;
    }

    template <typename real_t, backend_t device>
    real_t particles_t<real_t, device>::step_async(
      const opts_t<real_t> &opts
    ) {
      //sanity checks
      if (!pimpl->should_now_run_async)
        throw std::runtime_error("please call step_sync() before calling step_async() again");

      pimpl->should_now_run_async = false;

      if((opts.chem_dsl || opts.chem_dsc || opts.chem_rct) && !pimpl->opts_init.chem_switch) 
        throw std::runtime_error("all chemistry was switched off in opts_init");

      if(opts.coal && !pimpl->opts_init.coal_switch) 
        throw std::runtime_error("all coalescence was switched off in opts_init");

      if(opts.sedi && !pimpl->opts_init.sedi_switch) 
        throw std::runtime_error("all sedimentation was switched off in opts_init");

      if (opts.cond) 
      { 
        // saving rv to be used as rv_old
        pimpl->sstp_save();
      }

      // updating Tpr look-up table (includes RH update)
      pimpl->hskpng_Tpr(); 

      // advection 
      if (opts.adve) pimpl->adve(); 

      // updating terminal velocities
      if (opts.sedi || opts.coal)
        pimpl->hskpng_vterm_all();

      if (opts.sedi) 
      {
        // advection with terminal velocity
        pimpl->sedi();
      }

      // boundary condition + accumulated rainfall to be returned
      real_t ret = pimpl->bcnd();

<<<<<<< HEAD
      // coalescence (before diagnostics -> one sort less)
=======
      // chemistry
      if (opts.chem_dsl or opts.chem_dsc or opts.chem_rct) 
      {
        for (int step = 0; step < pimpl->opts_init.sstp_chem; ++step) 
          pimpl->chem(pimpl->opts_init.dt / pimpl->opts_init.sstp_chem, opts.chem_gas, 
                      opts.chem_dsl, opts.chem_dsc, opts.chem_rct
                     );
      }

      // coalescence
>>>>>>> 6a1a04a9
      if (opts.coal) 
      {
        for (int step = 0; step < pimpl->opts_init.sstp_coal; ++step) 
        {
          // collide
          pimpl->coal(pimpl->opts_init.dt / pimpl->opts_init.sstp_coal);

          // update invalid vterm 
          if (step + 1 != pimpl->opts_init.sstp_coal)
            pimpl->hskpng_vterm_invalid(); 
        }
      }

      // recycling out-of-domain/invalidated particles 
      pimpl->rcyc();

      pimpl->selected_before_counting = false;

      return ret;
    }
  };
};<|MERGE_RESOLUTION|>--- conflicted
+++ resolved
@@ -19,11 +19,7 @@
       const arrinfo_t<real_t> courant_x, // defaults to NULL-NULL pair (e.g. kinematic model)
       const arrinfo_t<real_t> courant_y, // defaults to NULL-NULL pair (e.g. kinematic model)
       const arrinfo_t<real_t> courant_z, // defaults to NULL-NULL pair (e.g. kinematic model)
-<<<<<<< HEAD
       std::map<enum chem_species_t, arrinfo_t<real_t> > ambient_chem
-=======
-      const std::map<enum chem_species_t, arrinfo_t<real_t> > ambient_chem
->>>>>>> 6a1a04a9
     )
     {
       // sanity checks
@@ -74,27 +70,14 @@
       pimpl->sync(courant_z,      pimpl->courant_z);
       pimpl->sync(rhod,           pimpl->rhod);
 
-<<<<<<< HEAD
       if (pimpl->opts_init.chem_switch){
         for (int i = 0; i < chem_gas_n; ++i){
-=======
-      if (pimpl->opts_init.chem_switch)
-        for (int i = 0; i < chem_gas_n; ++i)
->>>>>>> 6a1a04a9
           pimpl->sync(
             ambient_chem.at((chem_species_t)i), 
             pimpl->ambient_chem[(chem_species_t)i]
           );
-<<<<<<< HEAD
-        }
-      }
-
-      // recycling out-of-domain/invalidated particles 
-      // (doing it here and not in async reduces the need for a second sort before diagnostics,
-      // but also unneccesarily holds dyncore execution for a bit longer)
-      thrust_size_t n_rcyc = pimpl->rcyc(); 
-=======
->>>>>>> 6a1a04a9
+        }
+      }
 
       // updating particle->cell look-up table
       // (before advection and sedimentation so that their order does not matter,
@@ -216,20 +199,7 @@
       // boundary condition + accumulated rainfall to be returned
       real_t ret = pimpl->bcnd();
 
-<<<<<<< HEAD
-      // coalescence (before diagnostics -> one sort less)
-=======
-      // chemistry
-      if (opts.chem_dsl or opts.chem_dsc or opts.chem_rct) 
-      {
-        for (int step = 0; step < pimpl->opts_init.sstp_chem; ++step) 
-          pimpl->chem(pimpl->opts_init.dt / pimpl->opts_init.sstp_chem, opts.chem_gas, 
-                      opts.chem_dsl, opts.chem_dsc, opts.chem_rct
-                     );
-      }
-
       // coalescence
->>>>>>> 6a1a04a9
       if (opts.coal) 
       {
         for (int step = 0; step < pimpl->opts_init.sstp_coal; ++step) 

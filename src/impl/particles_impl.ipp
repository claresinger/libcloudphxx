/// vim:filetype=cpp
/** @file
  * @copyright University of Warsaw
  * @section LICENSE
  * GPLv3+ (see the COPYING file or http://www.gnu.org/licenses/)
  * @brief Thrust-based CPU/GPU particle-tracking logic for Lagrangian microphysics
  */

#include <thrust/host_vector.h>
#include <thrust/iterator/constant_iterator.h>

#include <boost/array.hpp>
#include <boost/numeric/odeint.hpp>
#include <boost/numeric/odeint/external/thrust/thrust_algebra.hpp>
#include <boost/numeric/odeint/external/thrust/thrust_operations.hpp>
#include <boost/numeric/odeint/external/thrust/thrust_resize.hpp>

#include <map>
#include <set>


namespace libcloudphxx
{
  namespace lgrngn
  {
    namespace detail
    {   
      enum { invalid = -1 };

    };  

    // pimpl stuff 
    template <typename real_t, backend_t device>
    struct particles_t<real_t, device>::impl
    { 
      // CUDA does not support max(unsigned long, unsigned long) -> using unsigned long long
      typedef unsigned long long n_t; // thrust_size_t?
 
      // order of operation flags
      bool init_called, should_now_run_async, selected_before_counting, should_now_run_cond;

      // did density vary in this step
      bool var_rho;

      // member fields
      opts_init_t<real_t> opts_init; // a copy
      const int n_dims;
      const thrust_size_t n_cell; 
      thrust_size_t n_part,            // total number of SDs
                    n_part_old,        // total number of SDs before source
                    n_part_to_init;    // number of SDs to be initialized by source
      detail::rng<real_t, device> rng;
      detail::config<real_t> config;
      as_t::as_t adve_scheme;         // actual advection scheme used, might be different from opts_init.adve_scheme if courant>halo

      // pointer to collision kernel
      kernel_base<real_t, n_t> *p_kernel;
 
      // containters for all kernel types
      thrust_device::vector<kernel_golovin<real_t, n_t> > k_golovin;
      thrust_device::vector<kernel_geometric<real_t, n_t> > k_geometric;
      thrust_device::vector<kernel_long<real_t, n_t> > k_long;
      thrust_device::vector<kernel_geometric_with_efficiencies<real_t, n_t> > k_geometric_with_efficiencies;
      thrust_device::vector<kernel_geometric_with_multiplier<real_t, n_t> > k_geometric_with_multiplier;
      thrust_device::vector<kernel_onishi<real_t, n_t> > k_onishi;

      // device container for kernel parameters, could come from opts_init or a file depending on the kernel
      thrust_device::vector<real_t> kernel_parameters;

      //number of kernel parameters defined by user in opts_init
      const n_t n_user_params;

      // particle attributes
      thrust_device::vector<n_t>
        n;   // multiplicity
      thrust_device::vector<real_t> 
        rd3, // dry radii cubed 
        rw2, // wet radius square
        kpa, // kappa
        x,   // x spatial coordinate (for 1D, 2D and 3D)
        y,   // y spatial coordinate (for 3D)
        z,   // z spatial coordinate (for 2D and 3D)
        up,  // turbulent perturbation of velocity
        vp,  // turbulent perturbation of velocity
        wp,  // turbulent perturbation of velocity
        ssp, // turbulent perturbation of supersaturation
        dot_ssp, // time derivative of the turbulent perturbation of supersaturation
        sstp_tmp_rv, // either rv_old or advection-caused change in water vapour mixing ratio
        sstp_tmp_th, // ditto for theta
        sstp_tmp_rh, // ditto for rho
        sstp_tmp_p; // ditto for pressure

      // dry radii distribution characteristics
      real_t log_rd_min, // logarithm of the lower bound of the distr
             log_rd_max, // logarithm of the upper bound of the distr
             multiplier; // multiplier calculated for the above values

      // terminal velocity (per particle)
      thrust_device::vector<real_t> vt; 
      // sea level term velocity according to Beard 1977, compute once
      thrust_device::vector<real_t> vt_0; 

      // grid-cell volumes (per grid cell)
      thrust_device::vector<real_t> dv;

      // housekeeping data (per particle)
      thrust_device::vector<thrust_size_t> 
        i, j, k, ijk, // Eulerian grid cell indices (always zero for 0D)
        sorted_id, sorted_ijk;

      // Arakawa-C grid helper vars
      thrust_device::vector<thrust_size_t> 
        lft, rgt, abv, blw, fre, hnd; // TODO: could be reused after advection!

      // moment-counting stuff
      thrust_device::vector<thrust_size_t> 
        count_ijk; // key-value pair for sorting particles by cell index
      thrust_device::vector<n_t>
        count_num; // number of particles in a given grid cell
      thrust_device::vector<real_t> 
        count_mom; // statistical moment // TODO (perhaps tmp_device_real_cell could be referenced?)
      thrust_size_t count_n;

      // Eulerian-Lagrangian interface vars
      thrust_device::vector<real_t> 
        rhod,    // dry air density
        th,      // potential temperature (dry)
        rv,      // water vapour mixing ratio
        sstp_tmp_chem_0, // ditto for trace gases
        sstp_tmp_chem_1, // ditto for trace gases
        sstp_tmp_chem_2, // ditto for trace gases
        sstp_tmp_chem_3, // ditto for trace gases
        sstp_tmp_chem_4, // ditto for trace gases
        sstp_tmp_chem_5, // ditto for trace gases
        courant_x, 
        courant_y, 
        courant_z;

      std::map<enum chem_species_t, thrust_device::vector<real_t> > ambient_chem;

      // map of the accumulated volume/volume/mass of water/dry/chem that fell out of the domain
      std::map<enum common::output_t, real_t> output_puddle;
  
      thrust_device::vector<real_t> 
        T,  // temperature [K]
        p,  // pressure [Pa]
        RH, // relative humisity 
        eta,// dynamic viscosity 
        diss_rate; // turbulent kinetic energy dissipation rate

      thrust_device::vector<real_t> w_LS; // large-scale subsidence velocity profile
      thrust_device::vector<real_t> SGS_mix_len; // SGS mixing length profile

      // sorting needed only for diagnostics and coalescence
      bool sorted;

      // true if coalescence timestep has to be reduced, accesible from both device and host code
      bool *increase_sstp_coal;
      // is it a pure const_multi run, i.e. no sd_conc
      bool pure_const_multi;

      // is a constant, external pressure profile used? (e.g. anelastic model)
      bool const_p;

      // timestep counter
      n_t stp_ctr;

      // maps linear Lagrangian component indices into Eulerian component linear indices
      // the map key is the address of the Thrust vector
      std::map<
        const thrust_device::vector<real_t>*, 
        thrust::host_vector<int> 
      > l2e; 

      // chem stuff
      // TODO: consider changing the unit to AMU or alike (very small numbers!)
      std::vector<typename thrust_device::vector<real_t>::iterator >
        chem_bgn, chem_end; // indexed with enum chem_species_t
      thrust_device::vector<real_t> chem_rhs, chem_ante_rhs, chem_post_rhs;
      /* TODO:
        On May 9, 2012, at 7:44 PM, Karsten Ahnert wrote:
        > ... unfortunately the Rosenbrock method cannot be used with any other state type than ublas.matrix.
        > ... I think, the best steppers for stiff systems and thrust are the
        > runge_kutta_fehlberg78 or the bulirsch_stoer with a very high order. But
        > should benchmark both steppers and choose the faster one.
      */
      boost::numeric::odeint::runge_kutta4<
        thrust_device::vector<real_t>, // state_type
        real_t,                        // value_type
        thrust_device::vector<real_t>, // deriv_type
        real_t,                        // time_type
        boost::numeric::odeint::thrust_algebra,
        boost::numeric::odeint::thrust_operations,
        boost::numeric::odeint::never_resizer
      > chem_stepper;

      // temporary data
      thrust::host_vector<real_t>
        tmp_host_real_grid,
        tmp_host_real_cell;
      thrust::host_vector<thrust_size_t>
        tmp_host_size_cell;
      thrust_device::vector<real_t>
        tmp_device_real_part,
        tmp_device_real_part1,  
        tmp_device_real_part2,  
        tmp_device_real_part3,
        tmp_device_real_part4,
        tmp_device_real_part5,
        tmp_device_real_cell,
        tmp_device_real_cell1,
        &u01;  // uniform random numbers between 0 and 1 // TODO: use the tmp array as rand argument?
      thrust_device::vector<unsigned int>
        tmp_device_n_part,
        &un; // uniform natural random numbers between 0 and max value of unsigned int
      thrust_device::vector<thrust_size_t>
        tmp_device_size_cell,
        tmp_device_size_part;

      // to simplify foreach calls
      const thrust::counting_iterator<thrust_size_t> zero;

      // -- distributed memory stuff --
      // TODO: move to a separate struct?

      const int mpi_rank,
                mpi_size;

      // boundary type (shared mem/distmem)
      std::pair<detail::bcond_t, detail::bcond_t> bcond;

      // number of particles to be copied left/right in distmem setup
      unsigned int lft_count, rgt_count;

      // nx in devices to the left of this one
      unsigned int n_x_bfr,
                   n_x_tot; // total number of cells in x in all devices of this process

      // number of cells in devices to the left of this one
      thrust_size_t n_cell_bfr;

      const int halo_size, // NOTE:  halo_size = 0 means that both x courant numbers in edge cells are known, what is equivalent to halo = 1 in libmpdata++
                           // NOTE2: halo means that some values of the Eulerian courant array are pointed to by more than one e2l, what could lead to race conditions if we wanted to sync out courants
                halo_x, // number of cells in the halo for courant_x before first "real" cell, halo only in x
                halo_y, // number of cells in the halo for courant_y before first "real" cell, halo only in x
                halo_z; // number of cells in the halo for courant_z before first "real" cell, halo only in x


      // x0 of the process to the right
      real_t rgt_x0;

      // x1 of the process to the left
      real_t lft_x1;

      // in/out buffers for SDs copied from other GPUs
      thrust_device::vector<n_t> in_n_bfr, out_n_bfr;
      // TODO: real buffers could be replaced with tmp_device_real_part1/2 if sstp_cond>1
      thrust_device::vector<real_t> in_real_bfr, out_real_bfr;

      // ids of sds to be copied with distmem
      thrust_device::vector<thrust_size_t> &lft_id, &rgt_id;

      // real_t vectors copied in distributed memory case
      std::set<thrust_device::vector<real_t>*> distmem_real_vctrs;


      // methods

      // fills u01[0:n] with random numbers
      void rand_u01(thrust_size_t n) { rng.generate_n(u01, n); }

      // fills un[0:n] with random numbers
      void rand_un(thrust_size_t n) { rng.generate_n(un, n); }

      // max(1, n)
      int m1(int n) { return n == 0 ? 1 : n; }

      // ctor 
      impl(const opts_init_t<real_t> &_opts_init, const std::pair<detail::bcond_t, detail::bcond_t> &bcond, const int &mpi_rank, const int &mpi_size, const int &n_x_tot) : 
        init_called(false),
        should_now_run_async(false),
        selected_before_counting(false),
        should_now_run_cond(false),
        var_rho(false),
        opts_init(_opts_init),
        n_dims( // 0, 1, 2 or 3
          _opts_init.nx/m1(_opts_init.nx) + 
          _opts_init.ny/m1(_opts_init.ny) + 
          _opts_init.nz/m1(_opts_init.nz)
        ), 
        n_cell(
          m1(_opts_init.nx) * 
          m1(_opts_init.ny) *
          m1(_opts_init.nz)
        ),
        zero(0),
        n_part(0),
        sorted(false), 
        u01(tmp_device_real_part),
        n_user_params(_opts_init.kernel_parameters.size()),
        un(tmp_device_n_part),
        rng(_opts_init.rng_seed),
        stp_ctr(0),
	bcond(bcond),
        n_x_bfr(0),
        n_cell_bfr(0),
        mpi_rank(mpi_rank),
        mpi_size(mpi_size),
        lft_x1(-1),  // default to no
        rgt_x0(-1),  // MPI boudanry
        lft_id(i),   // note: reuses i vector
        rgt_id(tmp_device_size_part),
        n_x_tot(n_x_tot),
        halo_size(_opts_init.adve_scheme == as_t::pred_corr ? 2 : 0), 
        halo_x( 
          n_dims == 1 ? halo_size:                                      // 1D
          n_dims == 2 ? halo_size * _opts_init.nz:                       // 2D
                        halo_size * _opts_init.nz * _opts_init.ny         // 3D
        ),
        halo_y(         halo_size * (_opts_init.ny + 1) * _opts_init.nz), // 3D
        halo_z( 
          n_dims == 2 ? halo_size * (_opts_init.nz + 1):                 // 2D
                        halo_size * (_opts_init.nz + 1) * _opts_init.ny   // 3D
        ),
<<<<<<< HEAD
        w_LS(_opts_init.w_LS),
        adve_scheme(_opts_init.adve_scheme),
        pure_const_multi (((_opts_init.sd_conc) == 0) && (_opts_init.sd_const_multi > 0 || _opts_init.dry_sizes.size() > 0)) // coal prob can be greater than one only in sd_conc simulations
=======
        w_LS(opts_init.w_LS),
        SGS_mix_len(opts_init.SGS_mix_len),
        adve_scheme(opts_init.adve_scheme),
        pure_const_multi (((opts_init.sd_conc) == 0) && (opts_init.sd_const_multi > 0 || opts_init.dry_sizes.size() > 0)) // coal prob can be greater than one only in sd_conc simulations
>>>>>>> 51fd90c6
      {

        // set 0 dev_count to mark that its not a multi_CUDA spawn
        // if its a spawn, multi_CUDA ctor will alter it
        opts_init.dev_count = 0; 

        // if using nvcc, put increase_sstp_coal flag in host memory, but with direct access from device code
#if defined(__NVCC__)
        cudaMallocHost(&increase_sstp_coal, sizeof(bool));
#else
        increase_sstp_coal = new bool();
#endif
        *increase_sstp_coal = false;

        // initialising host temporary arrays
        {
          thrust_size_t n_grid;
          switch (n_dims) // TODO: document that 3D is xyz, 2D is xz, 1D is x
          {
            case 3:
              n_grid = std::max(std::max(
                (opts_init.nx+2*halo_size+1) * (opts_init.ny+0) * (opts_init.nz+0), 
                (opts_init.nx+2*halo_size) * (opts_init.ny+1) * (opts_init.nz+0)),
                (opts_init.nx+2*halo_size) * (opts_init.ny+0) * (opts_init.nz+1)
              );
              break;
            case 2:
              n_grid = std::max(
                (opts_init.nx+2*halo_size+1) * (opts_init.nz+0), 
                (opts_init.nx+2*halo_size) * (opts_init.nz+1)
              );
              break;
            case 1:
              n_grid = opts_init.nx+2*halo_size+1;
              break;
            case 0:
              n_grid = 1;
              break;
            default: assert(false); 
          }
          if (n_dims != 0) assert(n_grid > n_cell);
          tmp_host_real_grid.resize(n_grid);
        }

        // initializing distmem_real_vctrs - list of real_t vectors with properties of SDs that have to be copied/removed/recycled when a SD is copied/removed/recycled
        // TODO: add to that list vectors of other types (e.g integer pimpl->n)
        // NOTE: this does not include chemical stuff due to the way chem vctrs are organized! multi_CUDA / MPI does not work with chemistry as of now
        typedef thrust_device::vector<real_t>* ptr_t;
        ptr_t arr[] = {&rd3, &rw2, &kpa, &vt};
        distmem_real_vctrs = std::set<ptr_t>(arr, arr + sizeof(arr) / sizeof(ptr_t) );

        if (opts_init.nx != 0)  distmem_real_vctrs.insert(&x);
        if (opts_init.ny != 0)  distmem_real_vctrs.insert(&y);
        if (opts_init.nz != 0)  distmem_real_vctrs.insert(&z);

        if(opts_init.sstp_cond > 1 && opts_init.exact_sstp_cond)
        {
           distmem_real_vctrs.insert(&sstp_tmp_rv);
           distmem_real_vctrs.insert(&sstp_tmp_th);
           distmem_real_vctrs.insert(&sstp_tmp_rh);
           // sstp_tmp_p needs to be added if a constant pressure profile is used, but this is only known after init - see particles_init
        }

        if(opts_init.turb_adve_switch)
        {
          if(opts_init.nx != 0) distmem_real_vctrs.insert(&up);
          if(opts_init.ny != 0) distmem_real_vctrs.insert(&vp);
          if(opts_init.nz != 0) distmem_real_vctrs.insert(&wp);
        }

        if(opts_init.turb_cond_switch)
        {
          distmem_real_vctrs.insert(&wp);
          distmem_real_vctrs.insert(&ssp);
          distmem_real_vctrs.insert(&dot_ssp);
        }
      }

      void sanity_checks();
      void init_SD_with_distros();
      void init_SD_with_distros_sd_conc(const common::unary_function<real_t> &, const real_t &);
      void init_SD_with_distros_tail(const common::unary_function<real_t> &, const real_t);
      void init_SD_with_distros_const_multi(const common::unary_function<real_t> &);
      void init_SD_with_distros_finalize(const real_t &);
      void init_SD_with_sizes();
      void init_sanity_check(
        const arrinfo_t<real_t>, const arrinfo_t<real_t>, const arrinfo_t<real_t>,
        const arrinfo_t<real_t>, const arrinfo_t<real_t>,
        const arrinfo_t<real_t>, const arrinfo_t<real_t>,
        const std::map<enum chem_species_t, const arrinfo_t<real_t> >
      );

      void init_dry_sd_conc();
      void init_dry_const_multi(
        const common::unary_function<real_t> &n_of_lnrd
      );
      void init_dry_dry_sizes(real_t);

      void init_n_sd_conc(
        const common::unary_function<real_t> &n_of_lnrd
      );
      void init_n_const_multi(const thrust_size_t &);
      void init_n_dry_sizes(const real_t &conc, const thrust_size_t &sd_conc);

      void dist_analysis_sd_conc(
        const common::unary_function<real_t> &n_of_lnrd,
        const n_t sd_conc,
        const real_t dt = 1.
      );
      void dist_analysis_const_multi(
        const common::unary_function<real_t> &n_of_lnrd 
      );
      void init_ijk();
      void init_xyz();
      void init_kappa(const real_t &);
      void init_count_num_sd_conc(const real_t & = 1);
      void init_count_num_const_multi(const common::unary_function<real_t> &);
      void init_count_num_const_multi(const common::unary_function<real_t> &, const thrust_size_t &);
      void init_count_num_dry_sizes(const std::pair<real_t, int> &);
      void init_count_num_hlpr(const real_t &, const thrust_size_t &);
      template <class arr_t>
      void conc_to_number(arr_t &arr); 
      void init_e2l(const arrinfo_t<real_t> &, thrust_device::vector<real_t>*, const int = 0, const int = 0, const int = 0, const long int = 0);
      void init_wet();
      void init_sync();
      void init_grid();
      void init_hskpng_ncell();
      void init_hskpng_npart();
      void init_chem();
      void init_chem_aq();
      void init_sstp();
      void init_sstp_chem();
      void init_kernel();
      void init_vterm();

      void fill_outbuf();
      void mpi_exchange();

           // rename hskpng_ -> step_?
      void hskpng_sort_helper(bool);
      void hskpng_sort();
      void hskpng_shuffle_and_sort();
      void hskpng_count();
      void hskpng_ijk();
      void hskpng_Tpr();

      void hskpng_vterm_all();
      void hskpng_vterm_invalid();
      void hskpng_tke();
      void hskpng_turb_vel(const bool only_vertical = false);
      void hskpng_turb_dot_ss();
      void hskpng_remove_n0();
      void hskpng_resize_npart();

      void moms_all();
   
      void moms_cmp(
        const typename thrust_device::vector<real_t>::iterator &vec1_bgn,
        const typename thrust_device::vector<real_t>::iterator &vec2_bgn
      );
      void moms_ge0(
        const typename thrust_device::vector<real_t>::iterator &vec_bgn
      );
      void moms_rng(
        const real_t &min, const real_t &max, 
        const typename thrust_device::vector<real_t>::iterator &vec_bgn
      ); 
      void moms_calc(
        const typename thrust_device::vector<real_t>::iterator &vec_bgn,
        const real_t power,
        const bool specific = true
      );

      void mass_dens_estim(
        const typename thrust_device::vector<real_t>::iterator &vec_bgn,
        const real_t, const real_t, const real_t
      );

      void sync(
        const arrinfo_t<real_t> &, // from 
        thrust_device::vector<real_t> & // to
      );
      void sync(
        const thrust_device::vector<real_t> &, // from
        arrinfo_t<real_t> &
      );

      void adve();
      void turb_adve();
      template<class adve_t>
      void adve_calc(bool, thrust_size_t = 0);
      void sedi();
      void subs();

      void cond_dm3_helper();
      void cond(const real_t &dt, const real_t &RH_max, const bool turb_cond);
      void cond_sstp(const real_t &dt, const real_t &RH_max, const bool turb_cond);
      template<class pres_iter, class RH_iter>
      void cond_sstp_hlpr(const real_t &dt, const real_t &RH_max, const thrust_device::vector<real_t> &Tp, const pres_iter &pi, const RH_iter &rhi);
      void update_th_rv(thrust_device::vector<real_t> &);
      void update_state(thrust_device::vector<real_t> &, thrust_device::vector<real_t> &);
      void update_pstate(thrust_device::vector<real_t> &, thrust_device::vector<real_t> &);

      void coal(const real_t &dt, const bool &turb_coal);

      void chem_vol_ante();
      void chem_flag_ante();
      void chem_henry(const real_t &dt);
      void chem_dissoc();
      void chem_react(const real_t &dt);
      void chem_cleanup();
 
      thrust_size_t rcyc();
      void bcnd();

      void src(const real_t &dt);

      void sstp_step(const int &step);
      void sstp_step_exact(const int &step);
      void sstp_step_ssp(const real_t &dt);
      void sstp_save();
      void sstp_step_chem(const int &step);
      void sstp_save_chem();

      void post_copy(const opts_t<real_t>&);

      // distmem stuff
      void xchng_domains();
      void xchng_courants();
      bool distmem_mpi();
      bool distmem_cuda();
      bool distmem();
      void pack_n_lft();
      void pack_n_rgt();
      void pack_real_lft();
      void pack_real_rgt();
      void unpack_n(const int &);
      void unpack_real(const int &);
      void flag_lft();
      void flag_rgt();
      void bcnd_remote_lft(const real_t &, const real_t &);
      void bcnd_remote_rgt(const real_t &, const real_t &);
    };
  };
};<|MERGE_RESOLUTION|>--- conflicted
+++ resolved
@@ -322,16 +322,10 @@
           n_dims == 2 ? halo_size * (_opts_init.nz + 1):                 // 2D
                         halo_size * (_opts_init.nz + 1) * _opts_init.ny   // 3D
         ),
-<<<<<<< HEAD
         w_LS(_opts_init.w_LS),
+        SGS_mix_len(_opts_init.SGS_mix_len),
         adve_scheme(_opts_init.adve_scheme),
         pure_const_multi (((_opts_init.sd_conc) == 0) && (_opts_init.sd_const_multi > 0 || _opts_init.dry_sizes.size() > 0)) // coal prob can be greater than one only in sd_conc simulations
-=======
-        w_LS(opts_init.w_LS),
-        SGS_mix_len(opts_init.SGS_mix_len),
-        adve_scheme(opts_init.adve_scheme),
-        pure_const_multi (((opts_init.sd_conc) == 0) && (opts_init.sd_const_multi > 0 || opts_init.dry_sizes.size() > 0)) // coal prob can be greater than one only in sd_conc simulations
->>>>>>> 51fd90c6
       {
 
         // set 0 dev_count to mark that its not a multi_CUDA spawn

/** 
 * @file
 * @copyright University of Warsaw
 * @section LICENSE
 * GPLv3+ (see the COPYING file or http://www.gnu.org/licenses/)
 */

#include <boost/assign/ptr_map_inserter.hpp>  // for 'ptr_map_insert()'

#include "opts_common.hpp"
#include "kin_cloud_2d_lgrngn.hpp"

// string parsing
#include <boost/spirit/include/qi.hpp>    
#include <boost/fusion/adapted/std_pair.hpp> 
#include <boost/spirit/include/phoenix_core.hpp>
#include <boost/spirit/include/phoenix_stl.hpp>
#include <boost/spirit/include/phoenix_operator.hpp>

// simulation and output parameters for micro=lgrngn
template <class solver_t>
void setopts_micro(
  typename solver_t::rt_params_t &rt_params, 
  int nx, int nz, int nt,
  typename std::enable_if<std::is_same<
    decltype(solver_t::rt_params_t::cloudph_opts),
    libcloudphxx::lgrngn::opts_t<typename solver_t::real_t>
  >::value>::type* = 0
)
{
  using thrust_real_t = setup::real_t; // TODO: make it a choice?

  po::options_description opts("Lagrangian microphysics options"); 
  opts.add_options()
    ("backend", po::value<std::string>()->required() , "one of: CUDA, OpenMP, serial")
    ("async", po::value<bool>()->default_value(true), "use CPU for advection while GPU does micro (ignored if backend != CUDA)")
    ("sd_conc", po::value<unsigned long long>()->required() , "super-droplet number per grid cell (unsigned long long)")
<<<<<<< HEAD
    ("src_sd_conc", po::value<unsigned long long>()->required() , "super-droplet number per grid cell added in source (unsigned long long)")
=======
>>>>>>> 1000a66a
    // processes
    ("adve", po::value<bool>()->default_value(rt_params.cloudph_opts.adve) , "particle advection     (1=on, 0=off)")
    ("sedi", po::value<bool>()->default_value(rt_params.cloudph_opts.sedi) , "particle sedimentation (1=on, 0=off)")
    ("cond", po::value<bool>()->default_value(rt_params.cloudph_opts.cond) , "condensational growth  (1=on, 0=off)")
    ("coal", po::value<bool>()->default_value(rt_params.cloudph_opts.coal) , "collisional growth     (1=on, 0=off)")
    ("chem_dsl", po::value<bool>()->default_value(rt_params.cloudph_opts.chem_dsl) , "dissolving trace gases (1=on, 0=off)")
    ("chem_dsc", po::value<bool>()->default_value(rt_params.cloudph_opts.chem_dsc) , "dissociation           (1=on, 0=off)")
    ("chem_rct", po::value<bool>()->default_value(rt_params.cloudph_opts.chem_rct) , "aqueous chemistry      (1=on, 0=off)")
    // free parameters
    ("sstp_cond", po::value<int>()->default_value(rt_params.cloudph_opts_init.sstp_cond), "no. of substeps for condensation")
    ("sstp_coal", po::value<int>()->default_value(rt_params.cloudph_opts_init.sstp_coal), "no. of substeps for coalescence")
    ("sstp_chem", po::value<int>()->default_value(rt_params.cloudph_opts_init.sstp_chem), "no. of substeps for chemistry")
    ("supstp_src", po::value<int>()->default_value(rt_params.cloudph_opts_init.supstp_src), "no of timesteps per which src is ran")
    ("dev_count", po::value<int>()->default_value(rt_params.cloudph_opts_init.dev_count), "no of GPUs to use")
    // 
    ("out_dry", po::value<std::string>()->default_value("0:1|0"),       "dry radius ranges and moment numbers (r1:r2|n1,n2...;...)")
    ("out_wet", po::value<std::string>()->default_value(".5e-6:25e-6|0,1,2,3;25e-6:1|0,3,6"),  "wet radius ranges and moment numbers (r1:r2|n1,n2...;...)")
    // TODO: MAC, HAC, vent_coef
  ;
  po::variables_map vm;
  handle_opts(opts, vm);
      
  std::string backend_str = vm["backend"].as<std::string>();
  if (backend_str == "CUDA") rt_params.backend = libcloudphxx::lgrngn::CUDA;
  else if (backend_str == "OpenMP") rt_params.backend = libcloudphxx::lgrngn::OpenMP;
  else if (backend_str == "serial") rt_params.backend = libcloudphxx::lgrngn::serial;
  else if (backend_str == "multi_CUDA") rt_params.backend = libcloudphxx::lgrngn::multi_CUDA;

  rt_params.async = vm["async"].as<bool>();

  rt_params.cloudph_opts_init.sd_conc = vm["sd_conc"].as<unsigned long long>();
<<<<<<< HEAD
  rt_params.cloudph_opts_init.src_sd_conc = vm["src_sd_conc"].as<unsigned long long>();
  rt_params.cloudph_opts_init.n_sd_max = vm["sd_conc"].as<unsigned long long>() * nx * nz * 10;
  rt_params.cloudph_opts_init.nx = nx;
  rt_params.cloudph_opts_init.nz = nz;
//
=======
  rt_params.cloudph_opts_init.nx = nx;
  rt_params.cloudph_opts_init.nz = nz;
  rt_params.cloudph_opts_init.n_sd_max = nx * nz * rt_params.cloudph_opts_init.sd_conc;;
 
>>>>>>> 1000a66a
  boost::assign::ptr_map_insert<
    setup::log_dry_radii<thrust_real_t> // value type
  >(
    rt_params.cloudph_opts_init.dry_distros // map
  )(
    setup::kappa // key
  );

  boost::assign::ptr_map_insert<
    setup::log_dry_radii_src<thrust_real_t> // value type
  >(
    rt_params.cloudph_opts_init.src_dry_distros // map
  )(
    setup::kappa // key
  );

  // output variables
  rt_params.outvars = {
    // <TODO>: make it common among all three micro?
    {solver_t::ix::th, {"th", "[K]"}},
    {solver_t::ix::rv, {"rv", "[kg kg-1]"}}
    // </TODO>
  };

  // process toggling
  rt_params.cloudph_opts.adve = vm["adve"].as<bool>();
  rt_params.cloudph_opts.sedi = vm["sedi"].as<bool>();
  rt_params.cloudph_opts.cond = vm["cond"].as<bool>();
  rt_params.cloudph_opts.coal = vm["coal"].as<bool>();

<<<<<<< HEAD

  rt_params.cloudph_opts_init.coal_switch = 1;
  rt_params.cloudph_opts_init.chem_switch = 0;
  rt_params.cloudph_opts_init.src_switch = 0;
  rt_params.cloudph_opts_init.sedi_switch = 1;

=======
>>>>>>> 1000a66a
  //rt_params.cloudph_opts.rcyc = vm["rcyc"].as<bool>();
  rt_params.cloudph_opts.chem_dsl = vm["chem_dsl"].as<bool>();
  rt_params.cloudph_opts.chem_dsc = vm["chem_dsc"].as<bool>();
  rt_params.cloudph_opts.chem_rct = vm["chem_rct"].as<bool>();

  // free parameters
  rt_params.cloudph_opts_init.sstp_cond = vm["sstp_cond"].as<int>();
  rt_params.cloudph_opts_init.sstp_coal = vm["sstp_coal"].as<int>();
  rt_params.cloudph_opts_init.sstp_chem = vm["sstp_chem"].as<int>();
  rt_params.cloudph_opts_init.supstp_src = vm["supstp_src"].as<int>();
  rt_params.cloudph_opts_init.dev_count = vm["dev_count"].as<int>();

  // coalescence kernel choice
  rt_params.cloudph_opts_init.kernel = libcloudphxx::lgrngn::kernel_t::geometric;
<<<<<<< HEAD
=======
  // halving the collection efficiency to match the timing of precipitation onset in the blk_2m scheme
  rt_params.cloudph_opts_init.kernel_parameters = {.5}; 
  // terminal velocity choice
>>>>>>> 1000a66a
  rt_params.cloudph_opts_init.terminal_velocity = libcloudphxx::lgrngn::vt_t::khvorostyanov_spherical;

  // parsing --out_dry and --out_wet options values
  // the format is: "rmin:rmax|0,1,2;rmin:rmax|3;..."
  for (auto &opt : std::set<std::string>({"out_dry", "out_wet"}))
  {
    namespace qi = boost::spirit::qi;
    namespace phoenix = boost::phoenix;

    std::string val = vm[opt].as<std::string>();
    auto first = val.begin();
    auto last  = val.end();

    std::vector<std::pair<std::string, std::string>> min_maxnum;
    outmom_t<thrust_real_t> &moms = 
      opt == "out_dry"
        ? rt_params.out_dry
        : rt_params.out_wet;

    const bool result = qi::phrase_parse(first, last, 
      *(
	*(qi::char_-":")  >>  qi::lit(":") >>  
	*(qi::char_-";")  >> -qi::lit(";") 
      ),
      boost::spirit::ascii::space, min_maxnum
    );    
    if (!result || first != last) BOOST_THROW_EXCEPTION(po::validation_error(
        po::validation_error::invalid_option_value, opt, val 
    ));  

    for (auto &ss : min_maxnum)
    {
      int sep = ss.second.find('|'); 

      moms.push_back(outmom_t<thrust_real_t>::value_type({
        outmom_t<thrust_real_t>::value_type::first_type(
          boost::lexical_cast<setup::real_t>(ss.first) * si::metres,
          boost::lexical_cast<setup::real_t>(ss.second.substr(0, sep)) * si::metres
        ), 
        outmom_t<setup::real_t>::value_type::second_type()
      }));

      // TODO catch (boost::bad_lexical_cast &)

      std::string nums = ss.second.substr(sep+1);;
      auto nums_first = nums.begin();
      auto nums_last  = nums.end();

      const bool result = qi::phrase_parse(
        nums_first, 
        nums_last, 
	(
	  qi::int_[phoenix::push_back(phoenix::ref(moms.back().second), qi::_1)]
	      >> *(',' >> qi::int_[phoenix::push_back(phoenix::ref(moms.back().second), qi::_1)])
	),
	boost::spirit::ascii::space
      );    
      if (!result || nums_first != nums_last) BOOST_THROW_EXCEPTION(po::validation_error(
	  po::validation_error::invalid_option_value, opt, val // TODO: report only the relevant part?
      ));  
    }
  } 
}<|MERGE_RESOLUTION|>--- conflicted
+++ resolved
@@ -35,10 +35,6 @@
     ("backend", po::value<std::string>()->required() , "one of: CUDA, OpenMP, serial")
     ("async", po::value<bool>()->default_value(true), "use CPU for advection while GPU does micro (ignored if backend != CUDA)")
     ("sd_conc", po::value<unsigned long long>()->required() , "super-droplet number per grid cell (unsigned long long)")
-<<<<<<< HEAD
-    ("src_sd_conc", po::value<unsigned long long>()->required() , "super-droplet number per grid cell added in source (unsigned long long)")
-=======
->>>>>>> 1000a66a
     // processes
     ("adve", po::value<bool>()->default_value(rt_params.cloudph_opts.adve) , "particle advection     (1=on, 0=off)")
     ("sedi", po::value<bool>()->default_value(rt_params.cloudph_opts.sedi) , "particle sedimentation (1=on, 0=off)")
@@ -51,7 +47,6 @@
     ("sstp_cond", po::value<int>()->default_value(rt_params.cloudph_opts_init.sstp_cond), "no. of substeps for condensation")
     ("sstp_coal", po::value<int>()->default_value(rt_params.cloudph_opts_init.sstp_coal), "no. of substeps for coalescence")
     ("sstp_chem", po::value<int>()->default_value(rt_params.cloudph_opts_init.sstp_chem), "no. of substeps for chemistry")
-    ("supstp_src", po::value<int>()->default_value(rt_params.cloudph_opts_init.supstp_src), "no of timesteps per which src is ran")
     ("dev_count", po::value<int>()->default_value(rt_params.cloudph_opts_init.dev_count), "no of GPUs to use")
     // 
     ("out_dry", po::value<std::string>()->default_value("0:1|0"),       "dry radius ranges and moment numbers (r1:r2|n1,n2...;...)")
@@ -70,30 +65,14 @@
   rt_params.async = vm["async"].as<bool>();
 
   rt_params.cloudph_opts_init.sd_conc = vm["sd_conc"].as<unsigned long long>();
-<<<<<<< HEAD
-  rt_params.cloudph_opts_init.src_sd_conc = vm["src_sd_conc"].as<unsigned long long>();
-  rt_params.cloudph_opts_init.n_sd_max = vm["sd_conc"].as<unsigned long long>() * nx * nz * 10;
-  rt_params.cloudph_opts_init.nx = nx;
-  rt_params.cloudph_opts_init.nz = nz;
-//
-=======
   rt_params.cloudph_opts_init.nx = nx;
   rt_params.cloudph_opts_init.nz = nz;
   rt_params.cloudph_opts_init.n_sd_max = nx * nz * rt_params.cloudph_opts_init.sd_conc;;
  
->>>>>>> 1000a66a
   boost::assign::ptr_map_insert<
     setup::log_dry_radii<thrust_real_t> // value type
   >(
     rt_params.cloudph_opts_init.dry_distros // map
-  )(
-    setup::kappa // key
-  );
-
-  boost::assign::ptr_map_insert<
-    setup::log_dry_radii_src<thrust_real_t> // value type
-  >(
-    rt_params.cloudph_opts_init.src_dry_distros // map
   )(
     setup::kappa // key
   );
@@ -112,15 +91,6 @@
   rt_params.cloudph_opts.cond = vm["cond"].as<bool>();
   rt_params.cloudph_opts.coal = vm["coal"].as<bool>();
 
-<<<<<<< HEAD
-
-  rt_params.cloudph_opts_init.coal_switch = 1;
-  rt_params.cloudph_opts_init.chem_switch = 0;
-  rt_params.cloudph_opts_init.src_switch = 0;
-  rt_params.cloudph_opts_init.sedi_switch = 1;
-
-=======
->>>>>>> 1000a66a
   //rt_params.cloudph_opts.rcyc = vm["rcyc"].as<bool>();
   rt_params.cloudph_opts.chem_dsl = vm["chem_dsl"].as<bool>();
   rt_params.cloudph_opts.chem_dsc = vm["chem_dsc"].as<bool>();
@@ -130,17 +100,13 @@
   rt_params.cloudph_opts_init.sstp_cond = vm["sstp_cond"].as<int>();
   rt_params.cloudph_opts_init.sstp_coal = vm["sstp_coal"].as<int>();
   rt_params.cloudph_opts_init.sstp_chem = vm["sstp_chem"].as<int>();
-  rt_params.cloudph_opts_init.supstp_src = vm["supstp_src"].as<int>();
   rt_params.cloudph_opts_init.dev_count = vm["dev_count"].as<int>();
 
   // coalescence kernel choice
   rt_params.cloudph_opts_init.kernel = libcloudphxx::lgrngn::kernel_t::geometric;
-<<<<<<< HEAD
-=======
   // halving the collection efficiency to match the timing of precipitation onset in the blk_2m scheme
   rt_params.cloudph_opts_init.kernel_parameters = {.5}; 
   // terminal velocity choice
->>>>>>> 1000a66a
   rt_params.cloudph_opts_init.terminal_velocity = libcloudphxx::lgrngn::vt_t::khvorostyanov_spherical;
 
   // parsing --out_dry and --out_wet options values

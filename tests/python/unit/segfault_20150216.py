import sys 
sys.path.insert(0, "../../bindings/python/")

from libcloudphxx import lgrngn
from math import exp, log, sqrt, pi
import numpy as np 

opts_init = lgrngn.opts_init_t()
opts_init.coal_switch = False
opts_init.sedi_switch = False

opts_init.dt = 1

def lognormal(lnr):
  mean_r = .04e-6 / 2
  stdev = 1.4
  n_tot = 60e6
  return n_tot * exp(
    -pow((lnr - log(mean_r)), 2) / 2 / pow(log(stdev),2)
  ) / log(stdev) / sqrt(2*pi);
kappa = .61

opts_init.dry_distros = {kappa:lognormal}
opts_init.sd_conc = 50
<<<<<<< HEAD
=======
opts_init.n_sd_max = 50
>>>>>>> 360188dd

try:
  prtcls = lgrngn.factory(lgrngn.backend_t.OpenMP, opts_init) # the segfault actually was detected on CUDA, but we don't have yet a mechanism do detect if CUDA hardware is present (e.g. on Travis)
except:
  prtcls = lgrngn.factory(lgrngn.backend_t.serial, opts_init)

rhod = 1. * np.ones((1,))
th = 300. * np.ones((1,))
rv = 0.01 * np.ones((1,))

prtcls.init(th, rv, rhod)<|MERGE_RESOLUTION|>--- conflicted
+++ resolved
@@ -22,10 +22,7 @@
 
 opts_init.dry_distros = {kappa:lognormal}
 opts_init.sd_conc = 50
-<<<<<<< HEAD
-=======
 opts_init.n_sd_max = 50
->>>>>>> 360188dd
 
 try:
   prtcls = lgrngn.factory(lgrngn.backend_t.OpenMP, opts_init) # the segfault actually was detected on CUDA, but we don't have yet a mechanism do detect if CUDA hardware is present (e.g. on Travis)

--- conflicted
+++ resolved
@@ -25,10 +25,7 @@
       // initialising device temporary arrays
       tmp_device_real_cell.resize(n_cell);
       tmp_device_real_cell1.resize(n_cell);
-<<<<<<< HEAD
-=======
       tmp_device_real_cell2.resize(n_cell);
->>>>>>> 9f6f6bb8
       tmp_device_size_cell.resize(n_cell);
       tmp_host_size_cell.resize(n_cell);
       tmp_host_real_cell.resize(n_cell);

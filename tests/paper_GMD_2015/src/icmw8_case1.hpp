--- conflicted
+++ resolved
@@ -21,15 +21,9 @@
   using real_t = float;
 
   namespace hydrostatic = libcloudphxx::common::hydrostatic;
-<<<<<<< HEAD
-  namespace theta_std = libcloudphxx::common::theta_std;
-  namespace theta_dry = libcloudphxx::common::theta_dry;
-  namespace lognormal = libcloudphxx::common::lognormal;
-=======
   namespace theta_std   = libcloudphxx::common::theta_std;
   namespace theta_dry   = libcloudphxx::common::theta_dry;
   namespace lognormal   = libcloudphxx::common::lognormal;
->>>>>>> e63da0ab
   namespace moist_air   = libcloudphxx::common::moist_air;
 
   enum {x, z}; // dimensions

--- conflicted
+++ resolved
@@ -79,14 +79,11 @@
         x,   // x spatial coordinate (for 1D, 2D and 3D)
         y,   // y spatial coordinate (for 3D)
         z,   // z spatial coordinate (for 2D and 3D)
-<<<<<<< HEAD
-=======
         up,  // turbulent perturbation of velocity
         vp,  // turbulent perturbation of velocity
         wp,  // turbulent perturbation of velocity
         ssp, // turbulent perturbation of supersaturation
         dot_ssp, // time derivative of the turbulent perturbation of supersaturation
->>>>>>> ab7caf86
         sstp_tmp_rv, // either rv_old or advection-caused change in water vapour mixing ratio
         sstp_tmp_th, // ditto for theta
         sstp_tmp_rh, // ditto for rho
@@ -295,11 +292,8 @@
           n_dims == 2 ? halo_size * (opts_init.nz + 1):                 // 2D
                         halo_size * (opts_init.nz + 1) * opts_init.ny   // 3D
         ),
-<<<<<<< HEAD
         w_LS(opts_init.w_LS),
-=======
         adve_scheme(opts_init.adve_scheme),
->>>>>>> ab7caf86
         pure_const_multi (((opts_init.sd_conc) == 0) && (opts_init.sd_const_multi > 0 || opts_init.dry_sizes.size() > 0)) // coal prob can be greater than one only in sd_conc simulations
       {
         // note: there could be less tmp data spaces if _cell vectors

// vim:filetype=cpp
/** @file
  * @copyright University of Warsaw
  * @section LICENSE
  * GPLv3+ (see the COPYING file or http://www.gnu.org/licenses/)
  */
#include <thrust/sequence.h>

namespace libcloudphxx
{
  namespace lgrngn
  {
    namespace detail
    {
<<<<<<< HEAD
      struct arbitrary_sequence //fill container with n 0s, m 1s, l 2s, etc...
      {
        thrust_device::pointer<thrust_size_t> res;
        arbitrary_sequence(thrust_device::pointer<thrust_size_t> res): res(res) {}
      
        template<typename Tuple>
        BOOST_GPU_ENABLED
        void operator()(Tuple tup)
        {
          for(int i=0; i<thrust::get<0>(tup); ++i)
            *(res+i+thrust::get<1>(tup)) = thrust::get<2>(tup);
        }
      };
      
=======
>>>>>>> 360188dd
      template<typename real_t>
      struct pos_lgrngn_domain
      // get a random position within ii-th cell taking into account Lagrangian domain
      {
        real_t p0, // lower bound of the Lagrangian domain
               p1, // upper bound of the Lagrangian domain
               dp; // cell size of the Eulerian grid

        pos_lgrngn_domain(real_t p0, real_t p1, real_t dp): p0(p0), p1(p1), dp(dp) {}

        BOOST_GPU_ENABLED
        real_t operator()(real_t u01, thrust_size_t ii) // random number [0,1), cell index in respective dimension
        {
#if !defined(__NVCC__)
          using std::min;
          using std::max;
#endif
        	
          return u01 * min(p1, (ii+1) * dp) + (1. - u01) * max(p0, ii * dp); 
        }
      };
    };

<<<<<<< HEAD
    // Init SD positions. Particles are considered to be sorted by cell number, in order
    // to obtain uniform initial distribution in each cell (see particles_impl_init_dry)
=======
    // init i,j,k,x,y,z based on the number of SDs to init in each cell stored in count_num
    // reused in source
>>>>>>> 360188dd
    template <typename real_t, backend_t device>
    void particles_t<real_t, device>::impl::init_xyz()
    {
      // get i, j, k from ijk 
      switch(n_dims)
      {
        case 3:
          namespace arg = thrust::placeholders;
          // y
          thrust::transform(
            ijk.begin() + n_part_old, ijk.end(), // input - first arg
            j.begin() + n_part_old,        // output
            (arg::_1 / opts_init.nz) % (opts_init.ny) // z varies first
          );
          // z
          thrust::transform(
            ijk.begin() + n_part_old, ijk.end(), // input - first arg
            k.begin() + n_part_old,        // output
            arg::_1 % (opts_init.nz)   // z varies first
          );
          // x
          thrust::transform(
            ijk.begin() + n_part_old, ijk.end(), // input - first arg
            i.begin() + n_part_old,        // output
            arg::_1 / (opts_init.nz * opts_init.ny)    // z and y vary first
          );
          break;
        case 2:
          // z
          thrust::transform(
            ijk.begin() + n_part_old, ijk.end(), // input - first arg
            k.begin() + n_part_old,        // output
            arg::_1 % (opts_init.nz)   // z varies first
          );
          // x
          thrust::transform(
            ijk.begin() + n_part_old, ijk.end(), // input - first arg
            i.begin() + n_part_old,        // output
            arg::_1 / (opts_init.nz)
          );
          break;
        case 1:
          thrust::copy(ijk.begin() + n_part_old, ijk.end(), i.begin() + n_part_old); // only x
        case 0:
          break;
        default:
          assert(false);
          break;
      }

      thrust_device::vector<real_t> 
                  *v[3] = { &x,           &y,           &z           };
      const int    n[3] = { opts_init.nx, opts_init.ny, opts_init.nz };
<<<<<<< HEAD
      real_t a[3] = { opts_init.x0, opts_init.y0, opts_init.z0 };
      real_t b[3] = { opts_init.x1, opts_init.y1, opts_init.z1 };
      if(opts_init.dev_count > 0) // running on multiple GPUs
      {
        if(dev_id != 0) a[0] = 0.; // TODO: what if x0 is greater than domain of first device?
        if(dev_id != opts_init.dev_count-1) b[0] = opts_init.nx * opts_init.dx; // TODO: same as above
      }
=======
      const real_t a[3] = { opts_init.x0, opts_init.y0, opts_init.z0 };
      const real_t b[3] = { opts_init.x1, opts_init.y1, opts_init.z1 };
>>>>>>> 360188dd
      const real_t d[3] = { opts_init.dx, opts_init.dy, opts_init.dz };
      thrust_device::vector<thrust_size_t> 
                  *ii[3] = { &i,           &j,           &k           };

<<<<<<< HEAD
      if(n_dims > 0)
      {
        namespace arg = thrust::placeholders;
        // some cells may be used only partially in thr super-droplet method
        // e.g. when Lagrangian domain (x0, x1, etc...) is smaller than the 
        // Eulerian domain (0, nx*dx, etc...)
        // sd_conc defines number of SDs per Eulerian cell
        thrust::transform(dv.begin(), dv.end(), count_num.begin(), (real_t(opts_init.sd_conc) * arg::_1 / (opts_init.dx * opts_init.dy * opts_init.dz) + real_t(0.5))); 
      }
      // parcel setup
      else
        thrust::fill(count_num.begin(), count_num.end(), opts_init.sd_conc);

      n_part = thrust::reduce(count_num.begin(), count_num.end());
      init_hskpng_npart();

      thrust_device::vector<thrust_size_t> &ptr(tmp_device_size_cell);
      thrust::exclusive_scan(count_num.begin(), count_num.end(), ptr.begin()); // number of SDs in cells up to (i-1)

      // fill ijk with cell number of each SD
      thrust::for_each(
        thrust::make_zip_iterator(thrust::make_tuple(
          count_num.begin(), ptr.begin(), thrust::make_counting_iterator(0)
        )), 
        thrust::make_zip_iterator(thrust::make_tuple(
          count_num.end(), ptr.end(), thrust::make_counting_iterator(n_cell)
        )), 
        detail::arbitrary_sequence(&(ijk[0]))
      );

      // get i, j, k from ijk 
      switch(n_dims)
      {
        case 3:
          namespace arg = thrust::placeholders;
          // y
          thrust::transform(
            ijk.begin(), ijk.end(), // input - first arg
            j.begin(),        // output
            (arg::_1 / opts_init.nz) % (opts_init.ny) // z varies first
          );
          // z
          thrust::transform(
            ijk.begin(), ijk.end(), // input - first arg
            k.begin(),        // output
            arg::_1 % (opts_init.nz)   // z varies first
          );
          // x
          thrust::transform(
            ijk.begin(), ijk.end(), // input - first arg
            i.begin(),        // output
            arg::_1 / (opts_init.nz * opts_init.ny)    // z and y vary first
          );
          break;
        case 2:
          // z
          thrust::transform(
            ijk.begin(), ijk.end(), // input - first arg
            k.begin(),        // output
            arg::_1 % (opts_init.nz)   // z varies first
          );
          // x
          thrust::transform(
            ijk.begin(), ijk.end(), // input - first arg
            i.begin(),        // output
            arg::_1 / (opts_init.nz)
          );
          break;
        case 1:
          thrust::copy(ijk.begin(), ijk.end(), i.begin()); // only x
        case 0:
          break;
        default:
          assert(false);
          break;
      }

=======
>>>>>>> 360188dd
      for (int ix = 0; ix < 3; ++ix)
      {
        if (n[ix] == 0) continue;

        // tossing random numbers [0,1] 
        rand_u01(n_part_to_init);

	// shifting from [0,1] to random position within respective cell 
        {
          namespace arg = thrust::placeholders;
	  thrust::transform(
	    u01.begin(), 
<<<<<<< HEAD
	    u01.end(),
            ii[ix]->begin(), 
	    v[ix]->begin(), 
=======
	    u01.begin() + n_part_to_init,
            ii[ix]->begin() + n_part_old, 
	    v[ix]->begin() + n_part_old, 
>>>>>>> 360188dd
            detail::pos_lgrngn_domain<real_t>(a[ix], b[ix], d[ix])
	  );
        }
      }
    }
  };
};<|MERGE_RESOLUTION|>--- conflicted
+++ resolved
@@ -12,23 +12,6 @@
   {
     namespace detail
     {
-<<<<<<< HEAD
-      struct arbitrary_sequence //fill container with n 0s, m 1s, l 2s, etc...
-      {
-        thrust_device::pointer<thrust_size_t> res;
-        arbitrary_sequence(thrust_device::pointer<thrust_size_t> res): res(res) {}
-      
-        template<typename Tuple>
-        BOOST_GPU_ENABLED
-        void operator()(Tuple tup)
-        {
-          for(int i=0; i<thrust::get<0>(tup); ++i)
-            *(res+i+thrust::get<1>(tup)) = thrust::get<2>(tup);
-        }
-      };
-      
-=======
->>>>>>> 360188dd
       template<typename real_t>
       struct pos_lgrngn_domain
       // get a random position within ii-th cell taking into account Lagrangian domain
@@ -52,13 +35,8 @@
       };
     };
 
-<<<<<<< HEAD
-    // Init SD positions. Particles are considered to be sorted by cell number, in order
-    // to obtain uniform initial distribution in each cell (see particles_impl_init_dry)
-=======
     // init i,j,k,x,y,z based on the number of SDs to init in each cell stored in count_num
     // reused in source
->>>>>>> 360188dd
     template <typename real_t, backend_t device>
     void particles_t<real_t, device>::impl::init_xyz()
     {
@@ -112,102 +90,12 @@
       thrust_device::vector<real_t> 
                   *v[3] = { &x,           &y,           &z           };
       const int    n[3] = { opts_init.nx, opts_init.ny, opts_init.nz };
-<<<<<<< HEAD
-      real_t a[3] = { opts_init.x0, opts_init.y0, opts_init.z0 };
-      real_t b[3] = { opts_init.x1, opts_init.y1, opts_init.z1 };
-      if(opts_init.dev_count > 0) // running on multiple GPUs
-      {
-        if(dev_id != 0) a[0] = 0.; // TODO: what if x0 is greater than domain of first device?
-        if(dev_id != opts_init.dev_count-1) b[0] = opts_init.nx * opts_init.dx; // TODO: same as above
-      }
-=======
       const real_t a[3] = { opts_init.x0, opts_init.y0, opts_init.z0 };
       const real_t b[3] = { opts_init.x1, opts_init.y1, opts_init.z1 };
->>>>>>> 360188dd
       const real_t d[3] = { opts_init.dx, opts_init.dy, opts_init.dz };
       thrust_device::vector<thrust_size_t> 
                   *ii[3] = { &i,           &j,           &k           };
 
-<<<<<<< HEAD
-      if(n_dims > 0)
-      {
-        namespace arg = thrust::placeholders;
-        // some cells may be used only partially in thr super-droplet method
-        // e.g. when Lagrangian domain (x0, x1, etc...) is smaller than the 
-        // Eulerian domain (0, nx*dx, etc...)
-        // sd_conc defines number of SDs per Eulerian cell
-        thrust::transform(dv.begin(), dv.end(), count_num.begin(), (real_t(opts_init.sd_conc) * arg::_1 / (opts_init.dx * opts_init.dy * opts_init.dz) + real_t(0.5))); 
-      }
-      // parcel setup
-      else
-        thrust::fill(count_num.begin(), count_num.end(), opts_init.sd_conc);
-
-      n_part = thrust::reduce(count_num.begin(), count_num.end());
-      init_hskpng_npart();
-
-      thrust_device::vector<thrust_size_t> &ptr(tmp_device_size_cell);
-      thrust::exclusive_scan(count_num.begin(), count_num.end(), ptr.begin()); // number of SDs in cells up to (i-1)
-
-      // fill ijk with cell number of each SD
-      thrust::for_each(
-        thrust::make_zip_iterator(thrust::make_tuple(
-          count_num.begin(), ptr.begin(), thrust::make_counting_iterator(0)
-        )), 
-        thrust::make_zip_iterator(thrust::make_tuple(
-          count_num.end(), ptr.end(), thrust::make_counting_iterator(n_cell)
-        )), 
-        detail::arbitrary_sequence(&(ijk[0]))
-      );
-
-      // get i, j, k from ijk 
-      switch(n_dims)
-      {
-        case 3:
-          namespace arg = thrust::placeholders;
-          // y
-          thrust::transform(
-            ijk.begin(), ijk.end(), // input - first arg
-            j.begin(),        // output
-            (arg::_1 / opts_init.nz) % (opts_init.ny) // z varies first
-          );
-          // z
-          thrust::transform(
-            ijk.begin(), ijk.end(), // input - first arg
-            k.begin(),        // output
-            arg::_1 % (opts_init.nz)   // z varies first
-          );
-          // x
-          thrust::transform(
-            ijk.begin(), ijk.end(), // input - first arg
-            i.begin(),        // output
-            arg::_1 / (opts_init.nz * opts_init.ny)    // z and y vary first
-          );
-          break;
-        case 2:
-          // z
-          thrust::transform(
-            ijk.begin(), ijk.end(), // input - first arg
-            k.begin(),        // output
-            arg::_1 % (opts_init.nz)   // z varies first
-          );
-          // x
-          thrust::transform(
-            ijk.begin(), ijk.end(), // input - first arg
-            i.begin(),        // output
-            arg::_1 / (opts_init.nz)
-          );
-          break;
-        case 1:
-          thrust::copy(ijk.begin(), ijk.end(), i.begin()); // only x
-        case 0:
-          break;
-        default:
-          assert(false);
-          break;
-      }
-
-=======
->>>>>>> 360188dd
       for (int ix = 0; ix < 3; ++ix)
       {
         if (n[ix] == 0) continue;
@@ -220,15 +108,9 @@
           namespace arg = thrust::placeholders;
 	  thrust::transform(
 	    u01.begin(), 
-<<<<<<< HEAD
-	    u01.end(),
-            ii[ix]->begin(), 
-	    v[ix]->begin(), 
-=======
 	    u01.begin() + n_part_to_init,
             ii[ix]->begin() + n_part_old, 
 	    v[ix]->begin() + n_part_old, 
->>>>>>> 360188dd
             detail::pos_lgrngn_domain<real_t>(a[ix], b[ix], d[ix])
 	  );
         }

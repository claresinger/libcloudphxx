--- conflicted
+++ resolved
@@ -36,10 +36,6 @@
       matrix:
         name: ["no_CUDA"]
         build_type: ["Debug", "RelWithDebInfoPortable"]
-<<<<<<< HEAD
-=======
-        #build_type: ["RelWithDebInfoPortable"]
->>>>>>> 573a00cf
         mpi: ["none", "mvapich2"]
         #mpi: ["none"]
         include:
@@ -84,11 +80,7 @@
 
     strategy:
       matrix:
-<<<<<<< HEAD
-        build_type: ["Debug", "RelWithDebInfoPortable"]
-=======
         build_type: ["RelWithDebInfoPortable", "Debug"]
->>>>>>> 573a00cf
         mpi: ["none", "mvapich2"]
         include:
         - mpi: "none"
@@ -189,12 +181,7 @@
 
     strategy:
       matrix:
-<<<<<<< HEAD
-        build_type: ["Debug", "RelWithDebInfoPortable"]
-=======
         build_type: ["RelWithDebInfoPortable", "Debug"]
-  #      build_type: ["RelWithDebInfoPortable"]
->>>>>>> 573a00cf
         mpi: ["none"]
         include:
         - build_type: "RelWithDebInfoPortable"

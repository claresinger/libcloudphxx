cmake_minimum_required(VERSION 2.8.11) # for target_include_directories
project(libcloudph++ CXX C)

# using include() istead of find_package(libcloudph++) to use local CMake code
# and not the system-installed one
include(${CMAKE_SOURCE_DIR}/libcloudph++-config.cmake)
if (NOT libcloudphxx_FOUND)
  message(FATAL_ERROR "local libcloudph++-config.cmake not found!")
endif()

# pointing to local headers
set(CMAKE_CXX_FLAGS "-I${CMAKE_SOURCE_DIR}/include ${CMAKE_CXX_FLAGS}")

# enabling additional warnings
set(CMAKE_CXX_FLAGS "${CMAKE_CXX_FLAGS} -Wextra")

if(CMAKE_BUILD_TYPE STREQUAL "Debug")
  set(CMAKE_CXX_FLAGS_DEBUG "${libcloudphxx_CXX_FLAGS_DEBUG} -DTHRUST_DEBUG")
elseif(CMAKE_BUILD_TYPE STREQUAL "RelWithDebInfo")
  set(CMAKE_CXX_FLAGS_RELWITHDEBINFO "${libcloudphxx_CXX_FLAGS_RELWITHDEBINFO}")
else()
  set(CMAKE_CXX_FLAGS "${CMAKE_CXX_FLAGS} ${libcloudphxx_CXX_FLAGS_RELEASE} -Winline")
  set(CMAKE_CXX_FLAGS_RELEASE "")
endif()

############################################################################################
# Thrust
include(CheckCXXSourceCompiles)
check_cxx_source_compiles("
    #define THRUST_DEVICE_SYSTEM THRUST_DEVICE_SYSTEM_CPP
    #include <thrust/version.h>
    int main() {}
  " THRUST_FOUND)
if (NOT THRUST_FOUND)
  message(FATAL_ERROR "Thrust library not found. 

* To install Thrust, please try:
*   Debian/Ubuntu: sudo apt-get install libthrust-dev
*   Fedora: TODO
*   Homebrew: TODO
  ")
endif()

############################################################################################
# CUDA
find_package(CUDA QUIET)
if (NOT CUDA_FOUND)
  message(STATUS "CUDA not found. 

* CUDA support will not be compiled.
* To install CUDA, please try:
*   Debian/Ubuntu: sudo apt-get install nvidia-cuda-toolkit
*   Fedora: TODO
*   Homebrew: TODO
  ")
endif()

set(CUDA_PROPAGATE_HOST_FLAGS OFF) # -std=c++11 will not work

if (CUDA_FOUND)
  # trying to figure out compute capability of the current 
  message(STATUS "Trying to obtain CUDA capability of local hardware...")
  set(pfx "compute cabability check")
  execute_process(COMMAND "mktemp" "-d" "/tmp/tmp.XXX" RESULT_VARIABLE status OUTPUT_VARIABLE tmpdir)
  if (NOT status EQUAL 0) 
    message(FATAL_ERROR "${pfx}: mkdtemp failed")
  endif()
  file(WRITE "${tmpdir}/test.cu" "
    #include <iostream>

    int main() 
    {
      cudaDeviceProp prop; 
      cudaError_t err = cudaGetDeviceProperties(&prop, 0); 
      if (err == cudaSuccess)
        std::cout << prop.major << prop.minor;
      else
      {
        std::cerr << cudaGetErrorString(err);
        std::cout << \"?\";
      }
    }
  ")
  execute_process(COMMAND "${CUDA_TOOLKIT_ROOT_DIR}/bin/nvcc" "test.cu" WORKING_DIRECTORY ${tmpdir} RESULT_VARIABLE status ERROR_VARIABLE msg)
  if (NOT status EQUAL 0) 
    message(FATAL_ERROR "${pfx}: nvcc failed\n ${msg}")
  endif()
  execute_process(COMMAND "./a.out" WORKING_DIRECTORY ${tmpdir} RESULT_VARIABLE status OUTPUT_VARIABLE msg)
  if (NOT status EQUAL 0)
    message(FATAL_ERROR "${pfx}: test program failed")
  endif()
  message(STATUS "CUDA capability: ${msg}")
  if (msg STREQUAL "?")
    set (msg "20")
    message(STATUS "CUDA capability check failed, assuming a default of ${msg}")
  endif()
  set(CUDA_NVCC_FLAGS "${CUDA_NVCC_FLAGS} --gpu-code=sm_${msg}")
  if (msg EQUAL "21") # see https://devtalk.nvidia.com/default/topic/606195/-solved-nvcc-fatal-unsupported-gpu-architecture-compute_21-/
    set(msg "20")
  endif()
  set(CUDA_NVCC_FLAGS "${CUDA_NVCC_FLAGS} --gpu-architecture=compute_${msg}")
  unset(pfx)
  unset(tmpdir)
  unset(msg)
  unset(status)

  set(CUDA_NVCC_FLAGS "${CUDA_NVCC_FLAGS} -I${CMAKE_SOURCE_DIR}/include")
  
  # Release with debug info mode cuda flags
  if(CMAKE_BUILD_TYPE STREQUAL "RelWithDebInfo")
    set(CUDA_NVCC_FLAGS "${CUDA_NVCC_FLAGS} -O3 -use_fast_math
        -Xcompiler=-Ofast,-march=native,-fopenmp")
  # Debug mode cuda flags
  elseif(CMAKE_BUILD_TYPE STREQUAL "Debug")
    set(CUDA_NVCC_FLAGS "${CUDA_NVCC_FLAGS} -g -DTHRUST_DEBUG -lineinfo
        \"-DBOOST_NOINLINE=__attribute__((noinline))\" -Xcompiler=-fopenmp,-g,-rdynamic")  
    # do not use -G flag on travis since it causes build to fail; probably due to memory shortage
    if(NOT DEFINED ENV{TRAVIS})
      set(CUDA_NVCC_FLAGS "${CUDA_NVCC_FLAGS} -G")
    endif()
  # Release mode cuda flags
  else()
<<<<<<< HEAD
    set(CUDA_NVCC_FLAGS "${CUDA_NVCC_FLAGS} -g -G \"-DBOOST_NOINLINE=__attribute__((noinline))\"")
=======
    set(CUDA_NVCC_FLAGS "${CUDA_NVCC_FLAGS} -DNDEBUG -O3 -use_fast_math
        -Xcompiler=-Ofast,-march=native,-DNDEBUG,-fopenmp")
>>>>>>> 771a4b6a
  endif()

  add_definitions(-DCUDA_FOUND)
endif()

############################################################################################
# BOOST ODEINT VERSION TEST
message(STATUS "Testing if Boost ODEINT version >= 1.58")
set(pfx "boost odeint check")
execute_process(COMMAND "mktemp" "-d" "/tmp/tmp.XXX" RESULT_VARIABLE status OUTPUT_VARIABLE tmpdir)
if (NOT status EQUAL 0) 
  message(FATAL_ERROR "${pfx}: mkdtemp failed")
endif()
file(WRITE "${tmpdir}/test.cpp" "
  #define THRUST_DEVICE_SYSTEM THRUST_DEVICE_SYSTEM_CPP
  
  #include <thrust/system/cpp/vector.h>
  
  #include <boost/numeric/odeint.hpp>
  #include <boost/numeric/odeint/external/thrust/thrust_algebra.hpp>
  #include <boost/numeric/odeint/external/thrust/thrust_operations.hpp>
  #include <boost/numeric/odeint/external/thrust/thrust_resize.hpp>
  
  struct rhs 
  {
    void operator()(
      const thrust::cpp::vector<float> &psi,
      thrust::cpp::vector<float> &dot_psi,
      const float /* t */
    )  
    {
    }  
  };
  
  int main() 
  { 
    boost::numeric::odeint::euler<
      thrust::cpp::vector<float>, // state_type
      float,                      // value_type
      thrust::cpp::vector<float>, // deriv_type
      float,                      // time_type
      boost::numeric::odeint::thrust_algebra,
      boost::numeric::odeint::thrust_operations 
    > chem_stepper;
  
    thrust::cpp::vector<float> v(11);
    chem_stepper.do_step(rhs(), v, 0, 1);
  }
")
execute_process(COMMAND "${CMAKE_CXX_COMPILER}" "test.cpp" WORKING_DIRECTORY ${tmpdir} RESULT_VARIABLE status ERROR_VARIABLE msg)
if (NOT status EQUAL 0) 
  message(FATAL_ERROR "${pfx}: c++ compiler failed\n ${msg}")
endif()
execute_process(COMMAND "./a.out" WORKING_DIRECTORY ${tmpdir} RESULT_VARIABLE status OUTPUT_VARIABLE msg)
if (NOT status EQUAL 0)
  message(FATAL_ERROR "${pfx}: test program failed, install Boost odeint version >= 1.58")
endif()
unset(pfx)
unset(tmpdir)
unset(msg)
unset(status)

# generate a header file with git revision id
if (EXISTS "${CMAKE_SOURCE_DIR}/.git")
  add_custom_target(git_revision.h
   git log -1 "--format=format:#define GIT_REVISION \"%H\"%n" HEAD > include/libcloudph++/git_revision.h
   WORKING_DIRECTORY ${CMAKE_SOURCE_DIR} VERBATIM
  )
endif()

add_subdirectory(src) 

enable_testing()
add_subdirectory(tests)

add_subdirectory(include) 
add_subdirectory(bindings) 

install(
  FILES
    libcloudph++-config.cmake
  DESTINATION
    share/libcloudph++
)<|MERGE_RESOLUTION|>--- conflicted
+++ resolved
@@ -120,12 +120,8 @@
     endif()
   # Release mode cuda flags
   else()
-<<<<<<< HEAD
-    set(CUDA_NVCC_FLAGS "${CUDA_NVCC_FLAGS} -g -G \"-DBOOST_NOINLINE=__attribute__((noinline))\"")
-=======
     set(CUDA_NVCC_FLAGS "${CUDA_NVCC_FLAGS} -DNDEBUG -O3 -use_fast_math
         -Xcompiler=-Ofast,-march=native,-DNDEBUG,-fopenmp")
->>>>>>> 771a4b6a
   endif()
 
   add_definitions(-DCUDA_FOUND)

// vim:filetype=cpp
/** @file
  * @copyright University of Warsaw
  * @section LICENSE
  * GPLv3+ (see the COPYING file or http://www.gnu.org/licenses/)
  * @brief Thrust-based CPU/GPU particle-tracking logic for Lagrangian microphysics
  */

#include <thrust/host_vector.h>
#include <thrust/iterator/constant_iterator.h>

#include <boost/numeric/odeint.hpp>
#include <boost/numeric/odeint/external/thrust/thrust_algebra.hpp>
#include <boost/numeric/odeint/external/thrust/thrust_operations.hpp>
#include <boost/numeric/odeint/external/thrust/thrust_resize.hpp>

#include <map>

namespace libcloudphxx
{
  namespace lgrngn
  {
    namespace detail
    {   
      enum { invalid = -1 };
    };  

    // pimpl stuff 
    template <typename real_t, backend_t device>
    struct particles_t<real_t, device>::impl
    { 
      // CUDA does not support max(unsigned long, unsigned long) -> using unsigned long long
      typedef unsigned long long n_t; // thrust_size_t?
 
      // order of operation flags
      bool should_now_run_async, selected_before_counting;

      // member fields
      const opts_init_t<real_t> opts_init; // a copy
      const int n_dims;
      const int n_cell; 
      thrust_size_t n_part; 
      detail::rng<real_t, device> rng;

      // pointer to collision kernel
      kernel_base<real_t, n_t> *p_kernel;
 
      //containters for all kernel types
      thrust_device::vector<kernel_golovin<real_t, n_t> > k_golovin;
      thrust_device::vector<kernel_geometric<real_t, n_t> > k_geometric;
      thrust_device::vector<kernel_geometric_with_efficiencies<real_t, n_t> > k_geometric_with_efficiencies;
      thrust_device::vector<kernel_geometric_with_multiplier<real_t, n_t> > k_geometric_with_multiplier;

      // device container for kernel parameters, could come from opts_init or a file depending on the kernel
      thrust_device::vector<real_t> kernel_parameters;

      //number of kernel parameters defined by user in opts_init
      const n_t n_user_params;

      // particle attributes
      thrust_device::vector<n_t>
	n;   // multiplicity
      thrust_device::vector<real_t> 
	rd3, // dry radii cubed 
	rw2, // wet radius square
        kpa, // kappa
	x,   // x spatial coordinate (for 2D and 3D)
	y,   // y spatial coordinate (for 3D)
	z;   // z spatial coordinate (for 1D, 2D and 3D)

      // terminal velocity (per particle)
      thrust_device::vector<real_t> vt; 

      // grid-cell volumes (per grid cell)
      thrust_device::vector<real_t> dv;

      // housekeeping data (per particle)
      thrust_device::vector<thrust_size_t> 
        i, j, k, ijk, // Eulerian grid cell indices (always zero for 0D)
        sorted_id, sorted_ijk;

      // Arakawa-C grid helper vars
      thrust_device::vector<thrust_size_t> 
        lft, rgt, abv, blw, fre, hnd; // TODO: could be reused after advection!

      // moment-counting stuff
      thrust_device::vector<thrust_size_t> 
        count_ijk; // key-value pair for sorting particles by cell index
      thrust_device::vector<n_t>
        count_num; // number of particles in a given grid cell
      thrust_device::vector<real_t> 
        count_mom; // statistical moment // TODO (perhaps tmp_device_real_cell could be referenced?)
      thrust_size_t count_n;

      // Eulerian-Lagrangian interface vers
      thrust_device::vector<real_t> 
        rhod,    // dry air density
        th,      // potential temperature (dry)
        rv,      // water vapour mixing ratio
        sstp_tmp_rv, // either rv_old or advection-caused change in water vapour mixing ratio
        sstp_tmp_th, // ditto for theta_d
        sstp_tmp_rh, // ditto for rho
        courant_x, 
        courant_y, 
        courant_z;
  
      thrust_device::vector<real_t> 
        T,  // temperature [K]
        p,  // pressure [Pa]
        RH, // relative humisity (p_v / p_vs)
        eta;// dynamic viscosity 

      // sorting needed only for diagnostics and coalescence
      bool sorted;

      // maps linear Lagrangian component indices into Eulerian component linear indices
      // the map key is the address of the Thrust vector
      std::map<
        const thrust_device::vector<real_t>*, 
        thrust::host_vector<thrust_size_t> 
      > l2e; 

      // chem stuff
      // TODO: consider changing the unit to AMU or alike (very small numbers!)
      std::vector<typename thrust_device::vector<real_t>::iterator >
        chem_bgn, chem_end; // indexed with enum chem_species_t
      thrust_device::vector<real_t> chem_noneq, chem_equil;
      /* TODO:
        On May 9, 2012, at 7:44 PM, Karsten Ahnert wrote:
        > ... unfortunately the Rosenbrock method cannot be used with any other state type than ublas.matrix.
        > ... I think, the best steppers for stiff systems and thrust are the
        > runge_kutta_fehlberg78 or the bulirsch_stoer with a very high order. But
        > should benchmark both steppers and choose the faster one.
      */
      boost::numeric::odeint::euler<
        thrust_device::vector<real_t>, // state_type
        real_t,                        // value_type
        thrust_device::vector<real_t>, // deriv_type
        real_t,                        // time_type
        boost::numeric::odeint::thrust_algebra,
        boost::numeric::odeint::thrust_operations,
        boost::numeric::odeint::never_resizer
      > chem_stepper;

      // temporary data
      thrust::host_vector<real_t>
        tmp_host_real_grid,
        tmp_host_real_cell;
      thrust::host_vector<thrust_size_t>
        tmp_host_size_cell;
      thrust_device::vector<real_t>
        tmp_device_real_part,
        tmp_device_real_cell,
	&u01;  // uniform random numbers between 0 and 1 // TODO: use the tmp array as rand argument?
      thrust_device::vector<unsigned int>
        tmp_device_n_part,
        &un; // uniform natural random numbers between 0 and max value of unsigned int
      thrust_device::vector<thrust_size_t>
        tmp_device_size_cell;

      // to simplify foreach calls
      const thrust::counting_iterator<thrust_size_t> zero;

      // fills u01[0:n] with random numbers
      void rand_u01(thrust_size_t n) { rng.generate_n(u01, n); }

      // fills un[0:n] with random numbers
      void rand_un(thrust_size_t n) { rng.generate_n(un, n); }

      // compile-time min(1, n) 
      int m1(int n) { return n == 0 ? 1 : n; }

      // ctor 
      impl(const opts_init_t<real_t> &opts_init) : 
        should_now_run_async(false),
        selected_before_counting(false),
	opts_init(opts_init),
	n_dims( // 0, 1, 2 or 3
          opts_init.nx/m1(opts_init.nx) + 
          opts_init.ny/m1(opts_init.ny) + 
          opts_init.nz/m1(opts_init.nz)
        ), 
        n_cell(
          m1(opts_init.nx) * 
          m1(opts_init.ny) *
          m1(opts_init.nz)
        ),
	n_part( // TODO: what if multiple spectra/kappas
          opts_init.sd_conc_mean * 
	  ((opts_init.x1 - opts_init.x0) / opts_init.dx) *
	  ((opts_init.y1 - opts_init.y0) / opts_init.dy) *
	  ((opts_init.z1 - opts_init.z0) / opts_init.dz)
        ),
        zero(0), 
        sorted(false), 
        u01(tmp_device_real_part),
<<<<<<< HEAD
        n_user_params(opts_init.kernel_parameters.size())
=======
        un(tmp_device_n_part),
        n_kernel_params(opts_init.kernel_parameters.size()),
        rng(opts_init.rng_seed)
>>>>>>> 9c748851
      {
        // sanity checks
        if (n_dims > 0)
        {
	  if (!(opts_init.x0 >= 0 && opts_init.x0 < m1(opts_init.nx) * opts_init.dx))
            throw std::runtime_error("!(x0 >= 0 & x0 < min(1,nx)*dz)"); 
	  if (!(opts_init.y0 >= 0 && opts_init.y0 < m1(opts_init.ny) * opts_init.dy))
            throw std::runtime_error("!(y0 >= 0 & y0 < min(1,ny)*dy)"); 
	  if (!(opts_init.z0 >= 0 && opts_init.z0 < m1(opts_init.nz) * opts_init.dz))
            throw std::runtime_error("!(z0 >= 0 & z0 < min(1,nz)*dz)"); 
	  if (!(opts_init.x1 > opts_init.x0 && opts_init.x1 <= m1(opts_init.nx) * opts_init.dx))
            throw std::runtime_error("!(x1 > x0 & x1 <= min(1,nx)*dx)");
	  if (!(opts_init.y1 > opts_init.y0 && opts_init.y1 <= m1(opts_init.ny) * opts_init.dy))
            throw std::runtime_error("!(y1 > y0 & y1 <= min(1,ny)*dy)");
	  if (!(opts_init.z1 > opts_init.z0 && opts_init.z1 <= m1(opts_init.nz) * opts_init.dz))
            throw std::runtime_error("!(z1 > z0 & z1 <= min(1,nz)*dz)");
        }

        if (opts_init.dt == 0) throw std::runtime_error("please specify opts_init.dt");
        if (opts_init.sd_conc_mean == 0) throw std::runtime_error("please specify opts_init.sd_conc");
        if (opts_init.coal_switch)
        {
          if(opts_init.terminal_velocity == vt_t::undefined) throw std::runtime_error("please specify opts_init.terminal_velocity or turn off opts_init.coal_switch");
          if(opts_init.kernel == kernel_t::undefined) throw std::runtime_error("please specify opts_init.kernel");
        }
        if (opts_init.sedi_switch)
          if(opts_init.terminal_velocity == vt_t::undefined) throw std::runtime_error("please specify opts_init.terminal_velocity or turn off opts_init.sedi_switch");

        // note: there could be less tmp data spaces if _cell vectors
        //       would point to _part vector data... but using.end() would not possible
        // initialising device temporary arrays
	tmp_device_real_part.resize(n_part);
        tmp_device_real_cell.resize(n_cell);
        tmp_device_size_cell.resize(n_cell);
	tmp_device_n_part.resize(n_part);

        // initialising host temporary arrays
        {
          int n_grid;
          switch (n_dims) // TODO: document that 3D is xyz, 2D is xz, 1D is z
          {
            case 3:
              n_grid = std::max(std::max(
                (opts_init.nx+1) * (opts_init.ny+0) * (opts_init.nz+0), 
                (opts_init.nx+0) * (opts_init.ny+1) * (opts_init.nz+0)),
                (opts_init.nx+0) * (opts_init.ny+0) * (opts_init.nz+1)
              );
              break;
            case 2:
              n_grid = std::max(
                (opts_init.nx+1) * (opts_init.nz+0), 
                (opts_init.nx+0) * (opts_init.nz+1)
              );
              break;
            case 0:
              n_grid = 1;
              break;
            default: assert(false); // TODO: 1D case
          }
          if (n_dims != 0) assert(n_grid > n_cell);
	  tmp_host_real_grid.resize(n_grid);
        }
        tmp_host_size_cell.resize(n_cell);
        tmp_host_real_cell.resize(n_cell);
      }

      // methods
      void sanity_checks();

      void init_dry(
        const real_t kappa, // TODO: map
        const common::unary_function<real_t> *n_of_lnrd
      );
      void init_xyz();
      void init_e2l(const arrinfo_t<real_t> &, thrust_device::vector<real_t>*, const int = 0, const int = 0, const int = 0);
      void init_wet();
      void init_sync();
      void init_grid();
      void init_hskpng();
      void init_chem();
      void init_sstp();
      void init_kernel();

      void fill_outbuf();

           // rename hskpng_ -> step_?
      void hskpng_sort_helper(bool);
      void hskpng_sort();
      void hskpng_shuffle_and_sort();
      void hskpng_count();
      void hskpng_ijk();
      void hskpng_Tpr();

      void hskpng_vterm_all();
      void hskpng_vterm_invalid();
      void hskpng_remove_n0();

      void moms_all();
   
      void moms_cmp(
        const typename thrust_device::vector<real_t>::iterator &vec1_bgn,
        const typename thrust_device::vector<real_t>::iterator &vec2_bgn
      );
      void moms_ge0(
        const typename thrust_device::vector<real_t>::iterator &vec_bgn
      );
      void moms_rng(
        const real_t &min, const real_t &max, 
        const typename thrust_device::vector<real_t>::iterator &vec_bgn
      ); 
      void moms_calc(
	const typename thrust_device::vector<real_t>::iterator &vec_bgn,
        const real_t power
      );

      void mass_dens_estim(
	const typename thrust_device::vector<real_t>::iterator &vec_bgn,
        const real_t, const real_t, const real_t
      );

      void sync(
        const arrinfo_t<real_t> &, // from 
        thrust_device::vector<real_t> & // to
      );
      void sync(
        const thrust_device::vector<real_t> &, // from
        arrinfo_t<real_t> &// to
      );

      void adve();
      void sedi();

      void cond_dm3_helper();
      void cond(const real_t &dt, const real_t &RH_max);

      void coal(const real_t &dt);

      void chem(const real_t &dt, const std::vector<real_t> &chem_gas, 
                const bool &chem_dsl, const bool &chem_dsc, const bool &chem_rct);
      thrust_size_t rcyc();
      real_t bcnd(); // returns accumulated rainfall

      void sstp_step(const int &step, const bool &var_rho);
      void sstp_save();
    };

    // ctor
    template <typename real_t, backend_t device>
    particles_t<real_t, device>::particles_t(const opts_init_t<real_t> &opts_init) :
      pimpl(new impl(opts_init))
    {
      this->opts_init = &pimpl->opts_init;
      pimpl->sanity_checks();
    }

    // outbuf
    template <typename real_t, backend_t device>
    real_t *particles_t<real_t, device>::outbuf() 
    {
      pimpl->fill_outbuf();
      return &(*(pimpl->tmp_host_real_cell.begin()));
    }
  };
};<|MERGE_RESOLUTION|>--- conflicted
+++ resolved
@@ -194,13 +194,9 @@
         zero(0), 
         sorted(false), 
         u01(tmp_device_real_part),
-<<<<<<< HEAD
-        n_user_params(opts_init.kernel_parameters.size())
-=======
+        n_user_params(opts_init.kernel_parameters.size()),
         un(tmp_device_n_part),
-        n_kernel_params(opts_init.kernel_parameters.size()),
         rng(opts_init.rng_seed)
->>>>>>> 9c748851
       {
         // sanity checks
         if (n_dims > 0)

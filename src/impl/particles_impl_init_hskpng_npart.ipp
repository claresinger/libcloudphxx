--- conflicted
+++ resolved
@@ -52,13 +52,9 @@
       n.reserve(opts_init.n_sd_max);
       kpa.reserve(opts_init.n_sd_max);
 
-<<<<<<< HEAD
-=======
       if(opts_init.diag_incloud_time)
         incloud_time.reserve(opts_init.n_sd_max);
 
-      if(opts_init.chem_switch || opts_init.sstp_cond > 1 || n_dims >= 2)
->>>>>>> 2f41cfcd
       {
         tmp_device_real_part1.reserve(opts_init.n_sd_max); 
       }

/** @file
  * @copyright University of Warsaw
  * @brief Definition of a structure holding options for Lagrangian microphysics
  * @section LICENSE
  * GPLv3+ (see the COPYING file or http://www.gnu.org/licenses/)
  */

#pragma once

#include <libcloudph++/lgrngn/extincl.hpp>
#include <libcloudph++/lgrngn/kernel.hpp>
#include <libcloudph++/lgrngn/terminal_velocity.hpp>
#include <libcloudph++/lgrngn/chem.hpp>

namespace libcloudphxx
{
  namespace lgrngn
  {
    using common::unary_function;

//<listing>
    template<typename real_t>
    struct opts_init_t 
    {
      // initial dry sizes of aerosol
      typedef boost::ptr_unordered_map<
        real_t,                // kappa
        unary_function<real_t> // n(ln(rd)) @ STP 
      > dry_distros_t;
      dry_distros_t dry_distros;

      // Eulerian component parameters
      int nx, ny, nz;
      real_t dx, dy, dz, dt;

      // no. of substeps 
      int sstp_cond, sstp_coal; 

      // Lagrangian domain extents
      real_t x0, y0, z0, x1, y1, z1;

      // no. of super-droplets per cell
      unsigned long long sd_conc; 

      // max no. of super-droplets in the system
      // used to init sizes of containers
      // should fit particles from sources
      unsigned long long n_sd_max; 

      // source parameters
      // source distro
      dry_distros_t src_dry_distros;
      // number of SDs created per cell per unit time
      real_t src_sd_conc;
      // height up to which aerosol will be created
      // will be rounded to cell number - cells are supposed to be uniform
      real_t src_z1;

      // coalescence Kernel type
      kernel_t::kernel_t kernel;

      // terminal velocity formula
      vt_t::vt_t terminal_velocity;
//</listing>
 
      // coalescence kernel parameters
      std::vector<real_t> kernel_parameters;

      // chem
      bool chem_switch,  // if false no chemical reactions throughout the whole simulation (no memory allocation)
<<<<<<< HEAD
           src_switch;
=======
           coal_switch,  // if false no coalescence throughout the whole simulation
           sedi_switch;  // if false no sedimentation throughout the whole simulation

>>>>>>> 71055920
      int sstp_chem;
      real_t chem_rho;

      // RH threshold for calculating equilibrium condition at t=0
      real_t RH_max;

      // rng seed
      int rng_seed;

      // ctor with defaults (C++03 compliant) ...
      opts_init_t() : 
        nx(0), ny(0), nz(0),
        dx(1), dy(1), dz(1),
        x0(0), y0(0), z0(0),
        x1(1), y1(1), z1(1),
        sd_conc(0), 
        dt(0),   
        sstp_cond(1), sstp_coal(1), sstp_chem(1),         
        chem_switch(false),  // chemical reactions turned off by default
<<<<<<< HEAD
        src_switch(false),
        RH_max(.95), // value seggested in Lebo and Seinfeld 2011
        chem_rho(0), // dry particle density  //TODO add checking if the user gave a different value (np w init)  (was 1.8e-3)
        rng_seed(44),
        n_sd_max(0),
        src_sd_conc(0),
        src_z1(0)
=======
        sedi_switch(true),  // sedimentation turned on by default
        coal_switch(true),  // coalescence turned on by default
        RH_max(.95), // value seggested in Lebo and Seinfeld 2011
        chem_rho(0), // dry particle density  //TODO add checking if the user gave a different value (np w init)  (was 1.8e-3)
        rng_seed(44),
        terminal_velocity(vt_t::undefined),
        kernel(kernel_t::undefined)
>>>>>>> 71055920
      {}
    };
  }
};<|MERGE_RESOLUTION|>--- conflicted
+++ resolved
@@ -68,13 +68,10 @@
 
       // chem
       bool chem_switch,  // if false no chemical reactions throughout the whole simulation (no memory allocation)
-<<<<<<< HEAD
-           src_switch;
-=======
            coal_switch,  // if false no coalescence throughout the whole simulation
-           sedi_switch;  // if false no sedimentation throughout the whole simulation
+           sedi_switch,  // if false no sedimentation throughout the whole simulation
+           src_switch;  // if false no source throughout the whole simulation
 
->>>>>>> 71055920
       int sstp_chem;
       real_t chem_rho;
 
@@ -94,23 +91,17 @@
         dt(0),   
         sstp_cond(1), sstp_coal(1), sstp_chem(1),         
         chem_switch(false),  // chemical reactions turned off by default
-<<<<<<< HEAD
-        src_switch(false),
-        RH_max(.95), // value seggested in Lebo and Seinfeld 2011
-        chem_rho(0), // dry particle density  //TODO add checking if the user gave a different value (np w init)  (was 1.8e-3)
-        rng_seed(44),
-        n_sd_max(0),
-        src_sd_conc(0),
-        src_z1(0)
-=======
         sedi_switch(true),  // sedimentation turned on by default
         coal_switch(true),  // coalescence turned on by default
+        src_switch(false),  // source turned off by default
         RH_max(.95), // value seggested in Lebo and Seinfeld 2011
         chem_rho(0), // dry particle density  //TODO add checking if the user gave a different value (np w init)  (was 1.8e-3)
         rng_seed(44),
         terminal_velocity(vt_t::undefined),
-        kernel(kernel_t::undefined)
->>>>>>> 71055920
+        kernel(kernel_t::undefined),
+        n_sd_max(0),
+        src_sd_conc(0),
+        src_z1(0)
       {}
     };
   }

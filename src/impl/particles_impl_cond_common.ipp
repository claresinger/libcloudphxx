--- conflicted
+++ resolved
@@ -192,12 +192,6 @@
               "eta: %g  "
               "rd3: %g  "
               "kpa: %g  "
-<<<<<<< HEAD
-              "vt: %g\n",
-               drw2, rw2_old, dt, RH_max, thrust::get<0>(tpl_in),thrust::get<1>(tpl_in),
-               thrust::get<2>(tpl_in),thrust::get<1>(tpl),thrust::get<2>(tpl),thrust::get<3>(tpl_in),
-               thrust::get<4>(tpl_in),thrust::get<5>(tpl_in),thrust::get<6>(tpl_in)
-=======
               "vt: %g  "
               "lambda_D: %g  "
               "lambda_K: %g\n",
@@ -213,7 +207,6 @@
                thrust::get<6>(tpl_in), // vt
                thrust::get<7>(tpl_in), // lambda_D
                thrust::get<8>(tpl_in)  // lambda_K
->>>>>>> 9f6f6bb8
             );
             assert(0);
           }

/// vim:filetype=cpp
/** @file
  * @copyright University of Warsaw
  * @section LICENSE
  * GPLv3+ (see the COPYING file or http://www.gnu.org/licenses/)
  * @brief Thrust-based CPU/GPU particle-tracking logic for Lagrangian microphysics
  */

#include <thrust/host_vector.h>
#include <thrust/iterator/constant_iterator.h>

#include <boost/numeric/odeint.hpp>
#include <boost/numeric/odeint/external/thrust/thrust_algebra.hpp>
#include <boost/numeric/odeint/external/thrust/thrust_operations.hpp>
#include <boost/numeric/odeint/external/thrust/thrust_resize.hpp>

#include <map>

namespace libcloudphxx
{
  namespace lgrngn
  {
    namespace detail
    {   
      enum { invalid = -1 };

    };  

    // pimpl stuff 
    template <typename real_t, backend_t device>
    struct particles_t<real_t, device>::impl
    { 
      // CUDA does not support max(unsigned long, unsigned long) -> using unsigned long long
      typedef unsigned long long n_t; // thrust_size_t?
 
      // order of operation flags
      bool init_called, should_now_run_async, selected_before_counting;

      // member fields
      opts_init_t<real_t> opts_init; // a copy
      const int n_dims;
      const thrust_size_t n_cell; 
      thrust_size_t n_part,            // total number of SDs
                    n_part_old,        // total number of SDs before source
                    n_part_to_init;    // number of SDs to be initialized by source
      detail::rng<real_t, device> rng;
      detail::config<real_t> config;

      // pointer to collision kernel
      kernel_base<real_t, n_t> *p_kernel;
 
      // containters for all kernel types
      thrust_device::vector<kernel_golovin<real_t, n_t> > k_golovin;
      thrust_device::vector<kernel_geometric<real_t, n_t> > k_geometric;
      thrust_device::vector<kernel_long<real_t, n_t> > k_long;
      thrust_device::vector<kernel_geometric_with_efficiencies<real_t, n_t> > k_geometric_with_efficiencies;
      thrust_device::vector<kernel_geometric_with_multiplier<real_t, n_t> > k_geometric_with_multiplier;
      thrust_device::vector<kernel_onishi<real_t, n_t> > k_onishi;

      // device container for kernel parameters, could come from opts_init or a file depending on the kernel
      thrust_device::vector<real_t> kernel_parameters;

      //number of kernel parameters defined by user in opts_init
      const n_t n_user_params;

      // particle attributes
      thrust_device::vector<n_t>
	n;   // multiplicity
      thrust_device::vector<real_t> 
	rd3, // dry radii cubed 
	rw2, // wet radius square
        kpa, // kappa
	x,   // x spatial coordinate (for 1D, 2D and 3D)
	y,   // y spatial coordinate (for 3D)
	z,   // z spatial coordinate (for 2D and 3D)
        sstp_tmp_rv, // either rv_old or advection-caused change in water vapour mixing ratio
        sstp_tmp_th, // ditto for theta_d
        sstp_tmp_rh; // ditto for rho

      // dry radii distribution characteristics
      real_t log_rd_min, // logarithm of the lower bound of the distr
             log_rd_max, // logarithm of the upper bound of the distr
             multiplier; // multiplier calculated for the above values

      // terminal velocity (per particle)
      thrust_device::vector<real_t> vt; 
      // sea level term velocity according to Beard 1977, compute once
      thrust_device::vector<real_t> vt_0; 

      // grid-cell volumes (per grid cell)
      thrust_device::vector<real_t> dv;

      // housekeeping data (per particle)
      thrust_device::vector<thrust_size_t> 
        i, j, k, ijk, // Eulerian grid cell indices (always zero for 0D)
        sorted_id, sorted_ijk;

      // Arakawa-C grid helper vars
      thrust_device::vector<thrust_size_t> 
        lft, rgt, abv, blw, fre, hnd; // TODO: could be reused after advection!

      // moment-counting stuff
      thrust_device::vector<thrust_size_t> 
        count_ijk; // key-value pair for sorting particles by cell index
      thrust_device::vector<n_t>
        count_num; // number of particles in a given grid cell
      thrust_device::vector<real_t> 
        count_mom; // statistical moment // TODO (perhaps tmp_device_real_cell could be referenced?)
      thrust_size_t count_n;

      // Eulerian-Lagrangian interface vars
      thrust_device::vector<real_t> 
        rhod,    // dry air density
        th,      // potential temperature (dry)
        rv,      // water vapour mixing ratio
        sstp_tmp_chem_0, // ditto for trace gases
        sstp_tmp_chem_1, // ditto for trace gases
        sstp_tmp_chem_2, // ditto for trace gases
        sstp_tmp_chem_3, // ditto for trace gases
        sstp_tmp_chem_4, // ditto for trace gases
        sstp_tmp_chem_5, // ditto for trace gases
        courant_x, 
        courant_y, 
        courant_z;

      std::map<enum chem_species_t, thrust_device::vector<real_t> > ambient_chem;
  
      thrust_device::vector<real_t> 
        T,  // temperature [K]
        p,  // pressure [Pa]
        RH, // relative humisity (p_v / p_vs)
        eta;// dynamic viscosity 

      // sorting needed only for diagnostics and coalescence
      bool sorted;

      // true if coalescence timestep has to be reduced, accesible from both device and host code
      bool *increase_sstp_coal;

      // are count_num and count_ijk up to date
      bool counted;

      // timestep counter
      n_t stp_ctr;

      // maps linear Lagrangian component indices into Eulerian component linear indices
      // the map key is the address of the Thrust vector
      std::map<
        const thrust_device::vector<real_t>*, 
        thrust::host_vector<int> 
      > l2e; 

      // chem stuff
      // TODO: consider changing the unit to AMU or alike (very small numbers!)
      std::vector<typename thrust_device::vector<real_t>::iterator >
        chem_bgn, chem_end; // indexed with enum chem_species_t
      thrust_device::vector<real_t> chem_rhs, chem_ante_rhs, chem_post_rhs;
      /* TODO:
        On May 9, 2012, at 7:44 PM, Karsten Ahnert wrote:
        > ... unfortunately the Rosenbrock method cannot be used with any other state type than ublas.matrix.
        > ... I think, the best steppers for stiff systems and thrust are the
        > runge_kutta_fehlberg78 or the bulirsch_stoer with a very high order. But
        > should benchmark both steppers and choose the faster one.
      */
      boost::numeric::odeint::euler<
        thrust_device::vector<real_t>, // state_type
        real_t,                        // value_type
        thrust_device::vector<real_t>, // deriv_type
        real_t,                        // time_type
        boost::numeric::odeint::thrust_algebra,
        boost::numeric::odeint::thrust_operations,
        boost::numeric::odeint::never_resizer
      > chem_stepper;

      // temporary data
      thrust::host_vector<real_t>
        tmp_host_real_grid,
        tmp_host_real_cell;
      thrust::host_vector<thrust_size_t>
        tmp_host_size_cell;
      thrust_device::vector<real_t>
        tmp_device_real_part,
        tmp_device_real_part1,  
        tmp_device_real_part2,  
        tmp_device_real_part3,
        tmp_device_real_part4,
        tmp_device_real_cell,
        tmp_device_real_cell1,
	&u01;  // uniform random numbers between 0 and 1 // TODO: use the tmp array as rand argument?
      thrust_device::vector<unsigned int>
        tmp_device_n_part,
        &un; // uniform natural random numbers between 0 and max value of unsigned int
      thrust_device::vector<thrust_size_t>
        tmp_device_size_cell,
        tmp_device_size_part;

      // to simplify foreach calls
      const thrust::counting_iterator<thrust_size_t> zero;

      // number of particles to be copied left/right in multi-GPU setup
      thrust_size_t lft_count, rgt_count;

      // nx in devices to the left of this one
      unsigned int n_x_bfr,
                   n_x_tot; // total number of cells in x in all devices

      // number of cells in devices to the left of this one
      thrust_size_t n_cell_bfr;

      const int halo_x, // number of cells in the halo for courant_x before first "real" cell, halo only in x
                halo_y, // number of cells in the halo for courant_y before first "real" cell, halo only in x
                halo_z; // number of cells in the halo for courant_z before first "real" cell, halo only in x


      // in/out buffers for SDs copied from other GPUs
      thrust_device::vector<n_t> in_n_bfr, out_n_bfr;
      // TODO: real buffers could be replaced with tmp_device_real_part1/2 if sstp_cond>1
      thrust_device::vector<real_t> in_real_bfr, out_real_bfr;

      // fills u01[0:n] with random numbers
      void rand_u01(thrust_size_t n) { rng.generate_n(u01, n); }

      // fills un[0:n] with random numbers
      void rand_un(thrust_size_t n) { rng.generate_n(un, n); }

      // max(1, n)
      int m1(int n) { return n == 0 ? 1 : n; }

      // ctor 
      impl(const opts_init_t<real_t> &_opts_init, const int &n_x_bfr, const int &n_x_tot) : 
        init_called(false),
        should_now_run_async(false),
        selected_before_counting(false),
	opts_init(_opts_init),
	n_dims( // 0, 1, 2 or 3
          opts_init.nx/m1(opts_init.nx) + 
          opts_init.ny/m1(opts_init.ny) + 
          opts_init.nz/m1(opts_init.nz)
        ), 
        n_cell(
          m1(opts_init.nx) * 
          m1(opts_init.ny) *
          m1(opts_init.nz)
        ),
        zero(0),
        n_part(0),
        sorted(false), 
        counted(false), 
        u01(tmp_device_real_part),
        n_user_params(opts_init.kernel_parameters.size()),
        un(tmp_device_n_part),
        rng(opts_init.rng_seed),
        stp_ctr(0),
        n_x_bfr(n_x_bfr),
        n_x_tot(n_x_tot),
        n_cell_bfr(n_x_bfr * m1(opts_init.ny) * m1(opts_init.nz)),
        halo_x( 
          n_dims == 1 ? 1:                 // 1D
            n_dims == 2 ? opts_init.nz:    // 2D
              opts_init.nz * opts_init.ny // 3D
        ),
        halo_y((opts_init.ny + 1) * opts_init.nz), // 3D
        halo_z( 
          n_dims == 2 ? opts_init.nz + 1:      // 2D
            (opts_init.nz + 1) * opts_init.ny) // 3D
      {
        // note: there could be less tmp data spaces if _cell vectors
        //       would point to _part vector data... but using.end() would not possible
        // initialising device temporary arrays
        tmp_device_real_cell.resize(n_cell);
        tmp_device_real_cell1.resize(n_cell);
        tmp_device_size_cell.resize(n_cell);

        // if using nvcc, put increase_sstp_coal flag in host memory, but with direct access from device code
#if defined(__NVCC__)
        cudaMallocHost(&increase_sstp_coal, sizeof(bool));
#else
        increase_sstp_coal = new bool();
#endif
        *increase_sstp_coal = false;

        // initialising host temporary arrays
        {
          thrust_size_t n_grid;
          switch (n_dims) // TODO: document that 3D is xyz, 2D is xz, 1D is x
          {
            case 3:
              n_grid = std::max(std::max(
                (opts_init.nx+2+1) * (opts_init.ny+0) * (opts_init.nz+0), 
                (opts_init.nx+2) * (opts_init.ny+1) * (opts_init.nz+0)),
                (opts_init.nx+2) * (opts_init.ny+0) * (opts_init.nz+1)
              );
              break;
            case 2:
              n_grid = std::max(
                (opts_init.nx+2+1) * (opts_init.nz+0), 
                (opts_init.nx+2) * (opts_init.nz+1)
              );
              break;
            case 1:
              n_grid = opts_init.nx+2+1;
              break;
            case 0:
              n_grid = 1;
              break;
            default: assert(false); 
          }
          if (n_dims != 0) assert(n_grid > n_cell);
	  tmp_host_real_grid.resize(n_grid);
        }
        tmp_host_size_cell.resize(n_cell);
        tmp_host_real_cell.resize(n_cell);
      }

      // methods
      void sanity_checks();
      void init_SD_with_distros();
      void init_SD_with_sizes();
      void init_sanity_check(
        const arrinfo_t<real_t>, const arrinfo_t<real_t>, const arrinfo_t<real_t>,
        const arrinfo_t<real_t>, const arrinfo_t<real_t>, const arrinfo_t<real_t>,
        const std::map<enum chem_species_t, const arrinfo_t<real_t> >
      );

      void init_dry_sd_conc();
      void init_dry_const_multi(
        const common::unary_function<real_t> *n_of_lnrd
      );
      void init_dry_dry_sizes(real_t);

      void init_n_sd_conc(
        const common::unary_function<real_t> *n_of_lnrd
      );
      void init_n_const_multi();

      void dist_analysis_sd_conc(
        const common::unary_function<real_t> *n_of_lnrd,
        const n_t sd_conc,
        const real_t dt = 1.
      );
      void dist_analysis_const_multi(
        const common::unary_function<real_t> *n_of_lnrd
      );
      void init_ijk();
      void init_xyz();
      void init_kappa(const real_t &);
      void init_count_num_sd_conc(const real_t & = 1);
      void init_count_num_const_multi(const common::unary_function<real_t> *);
<<<<<<< HEAD
      void init_count_num_dry_sizes(const real_t &);
      void init_count_num_hlpr(const real_t &);
      void init_e2l(const arrinfo_t<real_t> &, thrust_device::vector<real_t>*, const int = 0, const int = 0, const int = 0, const int = 0);
=======
      void init_e2l(const arrinfo_t<real_t> &, thrust_device::vector<real_t>*, const int = 0, const int = 0, const int = 0, const long int = 0);
>>>>>>> 068678ca
      void init_wet();
      void init_sync();
      void init_grid();
      void init_hskpng_ncell();
      void init_hskpng_npart();
      void init_chem();
      void init_chem_aq();
      void init_sstp();
      void init_sstp_chem();
      void init_kernel();
      void init_vterm();

      void fill_outbuf();

           // rename hskpng_ -> step_?
      void hskpng_sort_helper(bool);
      void hskpng_sort();
      void hskpng_shuffle_and_sort();
      void hskpng_count();
      void hskpng_ijk();
      void hskpng_Tpr();

      void hskpng_vterm_all();
      void hskpng_vterm_invalid();
      void hskpng_remove_n0();
      void hskpng_resize_npart();

      void moms_all();
   
      void moms_cmp(
        const typename thrust_device::vector<real_t>::iterator &vec1_bgn,
        const typename thrust_device::vector<real_t>::iterator &vec2_bgn
      );
      void moms_ge0(
        const typename thrust_device::vector<real_t>::iterator &vec_bgn
      );
      void moms_rng(
        const real_t &min, const real_t &max, 
        const typename thrust_device::vector<real_t>::iterator &vec_bgn
      ); 
      void moms_calc(
	const typename thrust_device::vector<real_t>::iterator &vec_bgn,
        const real_t power,
        const bool specific = true
      );

      void mass_dens_estim(
	const typename thrust_device::vector<real_t>::iterator &vec_bgn,
        const real_t, const real_t, const real_t
      );

      void sync(
        const arrinfo_t<real_t> &, // from 
        thrust_device::vector<real_t> & // to
      );
      void sync(
        const thrust_device::vector<real_t> &, // from
        arrinfo_t<real_t> &// to
      );

      void adve();
      template<class adve_t>
      void adve_calc(bool, thrust_size_t = 0);
      void sedi();

      void cond_dm3_helper();
      void cond(const real_t &dt, const real_t &RH_max);
      void cond_sstp(const real_t &dt, const real_t &RH_max);
      void update_th_rv(thrust_device::vector<real_t> &);
      void update_state(thrust_device::vector<real_t> &, thrust_device::vector<real_t> &);
      void update_pstate(thrust_device::vector<real_t> &, thrust_device::vector<real_t> &);

      void coal(const real_t &dt);

      void chem_vol_ante();
      void chem_flag_ante();
      void chem_henry(const real_t &dt);
      void chem_dissoc();
      void chem_react(const real_t &dt);
      void chem_cleanup();
 
      thrust_size_t rcyc();
      real_t bcnd(); // returns accumulated rainfall

      void src(const real_t &dt);

      void sstp_step(const int &step, const bool &var_rho);
      void sstp_step_exact(const int &step, const bool &var_rho);
      void sstp_save();
      void sstp_step_chem(const int &step, const bool &var_rho);
      void sstp_save_chem();

      void step_finalize(const opts_t<real_t>&);
    };

    // ctor
    template <typename real_t, backend_t device>
    particles_t<real_t, device>::particles_t(const opts_init_t<real_t> &opts_init, const int &n_x_bfr, int n_x_tot) 
    {
#if defined(__NVCC__)
      if(opts_init.dev_id >= 0)
        cudaSetDevice(opts_init.dev_id);
#endif
      if(opts_init.dev_count < 2) // no distmem
        n_x_tot = opts_init.nx;

      pimpl.reset(new impl(opts_init, n_x_bfr, n_x_tot));

      this->opts_init = &pimpl->opts_init;
      pimpl->sanity_checks();
    }

    // outbuf
    template <typename real_t, backend_t device>
    real_t *particles_t<real_t, device>::outbuf() 
    {
      pimpl->fill_outbuf();
      // restore the count_num and count_ijk arrays
      pimpl->hskpng_count();
      return &(*(pimpl->tmp_host_real_cell.begin()));
    }
  };
};<|MERGE_RESOLUTION|>--- conflicted
+++ resolved
@@ -346,13 +346,9 @@
       void init_kappa(const real_t &);
       void init_count_num_sd_conc(const real_t & = 1);
       void init_count_num_const_multi(const common::unary_function<real_t> *);
-<<<<<<< HEAD
       void init_count_num_dry_sizes(const real_t &);
       void init_count_num_hlpr(const real_t &);
-      void init_e2l(const arrinfo_t<real_t> &, thrust_device::vector<real_t>*, const int = 0, const int = 0, const int = 0, const int = 0);
-=======
       void init_e2l(const arrinfo_t<real_t> &, thrust_device::vector<real_t>*, const int = 0, const int = 0, const int = 0, const long int = 0);
->>>>>>> 068678ca
       void init_wet();
       void init_sync();
       void init_grid();

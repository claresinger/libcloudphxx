/** @file
  * @copyright University of Warsaw
  * @brief Definition of a structure holding options for Lagrangian microphysics
  * @section LICENSE
  * GPLv3+ (see the COPYING file or http://www.gnu.org/licenses/)
  */

#pragma once

#include <libcloudph++/lgrngn/extincl.hpp>
#include <libcloudph++/lgrngn/kernel.hpp>
#include <libcloudph++/lgrngn/chem.hpp>

namespace libcloudphxx
{
  namespace lgrngn
  {
    using common::unary_function;

//<listing>
    template<typename real_t>
    struct opts_init_t 
    {
      // initial dry sizes of aerosol
      typedef boost::ptr_unordered_map<
        real_t,                // kappa
        unary_function<real_t> // n(ln(rd)) @ STP 
      > dry_distros_t;
      dry_distros_t dry_distros;

      // Eulerian component parameters
      int nx, ny, nz;
      real_t dx, dy, dz, dt;

      // no. of substeps 
      int sstp_cond, sstp_coal; 

      // Lagrangian domain extents
      real_t x0, y0, z0, x1, y1, z1;

      // no. of super-droplets per cell
      unsigned long long sd_conc; 

      // or, alternatively to sd_conc_mean, multiplicity of all SDs = const
      int sd_const_multi;

      // coalescence Kernel type
      kernel_t kernel;
//</listing>
 
      // coalescence kernel parameters
      std::vector<real_t> kernel_parameters;

      // chem
      bool chem_switch;  // if false no chemical reactions throughout the whole simulation (no memory allocation)
      int sstp_chem;
      real_t chem_rho;

      // RH threshold for calculating equilibrium condition at t=0
      real_t RH_max;

      // rng seed
      int rng_seed;

      // ctor with defaults (C++03 compliant) ...
      opts_init_t() : 
        nx(0), ny(0), nz(0), // the defaults are OK for a parcel set-up 
        dx(1), dy(1), dz(1), // (but are only used to compute n_part -
        x0(0), y0(0), z0(0), //  dv is computed from rhod assuming 
        x1(1), y1(1), z1(1), //  that the parcel contains 1kg of dry air)
<<<<<<< HEAD
        sd_conc_mean(0), 
        sd_const_multi(0),
=======
        sd_conc(0), 
>>>>>>> d02d8268
        dt(0),   
        sstp_cond(1), sstp_coal(1), sstp_chem(1),         
        chem_switch(false),  // chemical reactions turned off by default
        RH_max(.95), // value seggested in Lebo and Seinfeld 2011
        chem_rho(0), // dry particle density  //TODO add checking if the user gave a different value (np w init)  (was 1.8e-3)
        rng_seed(44)
      {}
    };
  }
};<|MERGE_RESOLUTION|>--- conflicted
+++ resolved
@@ -68,12 +68,8 @@
         dx(1), dy(1), dz(1), // (but are only used to compute n_part -
         x0(0), y0(0), z0(0), //  dv is computed from rhod assuming 
         x1(1), y1(1), z1(1), //  that the parcel contains 1kg of dry air)
-<<<<<<< HEAD
-        sd_conc_mean(0), 
+        sd_conc(0), 
         sd_const_multi(0),
-=======
-        sd_conc(0), 
->>>>>>> d02d8268
         dt(0),   
         sstp_cond(1), sstp_coal(1), sstp_chem(1),         
         chem_switch(false),  // chemical reactions turned off by default

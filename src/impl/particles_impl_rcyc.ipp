--- conflicted
+++ resolved
@@ -30,22 +30,12 @@
         );
       }
 
-<<<<<<< HEAD
-      template<typename T>
-      struct is_zero
-      {
-        BOOST_GPU_ENABLED
-        bool operator()(T x)
-        {
-          return x==T(0);
-=======
       struct is_zero
       {
         BOOST_GPU_ENABLED
         bool operator()(const thrust_size_t &x)
         {
           return x == thrust_size_t(0);
->>>>>>> f25dbe53
         }
       };
     };
@@ -56,12 +46,7 @@
       // count the numer of paticles to recycle
       thrust_size_t n_flagged, n_to_rcyc;
       {
-<<<<<<< HEAD
-	namespace arg = thrust::placeholders;
-        n_flagged = thrust::count_if(n.begin(), n.end(), detail::is_zero<n_t>());
-=======
         n_flagged = thrust::count_if(n.begin(), n.end(), detail::is_zero());
->>>>>>> f25dbe53
       }
 
       if (n_flagged == 0) return 0;

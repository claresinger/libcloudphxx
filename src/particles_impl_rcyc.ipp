// vim:filetype=cpp
/** @file
  * @copyright University of Warsaw
  * @section LICENSE
  * GPLv3+ (see the COPYING file or http://www.gnu.org/licenses/)
  */

#include <thrust/count.h>
#include <thrust/remove.h>

namespace libcloudphxx
{
  namespace lgrngn
  {
    namespace detail
    {
      template <typename real_t>
      void copy_prop(
        const typename thrust_device::vector<real_t>::iterator &prop_bgn,
        const thrust_device::vector<thrust_size_t> &sorted_id,
        const thrust_size_t &n_flagged
      ) 
      {
	thrust::copy_n(
          // input (properties of n_flagged particles with largest multiplicities
          thrust::make_permutation_iterator(prop_bgn, make_reverse_iterator(sorted_id.end())),
          // count
          n_flagged,
          // output (properties of n_flagged particles with zero multiplicities
          thrust::make_permutation_iterator(prop_bgn, sorted_id.begin())
	);
      }

// Below functors and functions are needed for removing of SDs with n=0,
// which is disabled for now.
/* 
      struct n_eq_zero
      {
        template <typename Tuple>
        BOOST_GPU_ENABLED
        bool operator()(Tuple tup)
        {
          return(thrust::get<0>(thrust::get<0>(tup)) == 0);
        }      
      };

      struct n_eq_zero_0D
      {
        template <typename Tuple>
        BOOST_GPU_ENABLED
        bool operator()(Tuple tup)
        {
          return(thrust::get<0>(tup) == 0);
        }      
      };

      // TODO: move it somewhere else
      template<typename type>
      void resize_and_free(thrust_device::vector<type> *vec, const thrust_size_t &n)
      {
        if(vec->size() > n) // to deal with unallocated vectors, e. g. in 1-D case
        {
          vec->resize(n);
//          vec->shrink_to_fit(); // should be used to free memory, but crashes with sorted_id...
        }
      }
*/
    };

    template <typename real_t, backend_t device>
    void particles_t<real_t, device>::impl::rcyc()
    {   
      // count the numer of paticles to recycle
      thrust_size_t n_flagged;
      {
	namespace arg = thrust::placeholders;
        n_flagged = thrust::count_if(n.begin(), n.end(), arg::_1 == 0);
      }
      assert(n_flagged <= n_part / 2);

      if (n_flagged == 0) return;

      // sort according to multiplicity 
      // -> on one end: those flagged for recycling 
      // -> on the other end: those that will be splitted

      // using sorted_id and sorted_ijk as temporary space - anyhow, after recycling these are not valid anymore!
      sorted = false;
      thrust::sequence(sorted_id.begin(), sorted_id.end()); 
      {
#if defined(__NVCC__) 
        assert(sizeof(thrust_size_t) == sizeof(n_t));
#else
        static_assert(sizeof(thrust_size_t) == sizeof(n_t), "");
#endif
	thrust_device::vector<thrust_size_t> &tmp(sorted_ijk);
	thrust::copy(n.begin(), n.end(), tmp.begin());

	thrust::sort_by_key(
	  tmp.begin(), tmp.end(),
	  sorted_id.begin()
	);
       
<<<<<<< HEAD
        // see if there are any SDs to split, if not - remove SDs with n=0
        // same if const multiplicity option is used TODO: in that case sorting above is not necessary
        if(tmp.back()==1 || opts_init.sd_const_multi > 0)
=======
        //see if there are any SDs to split, if not - do nothing, TODO: remove SDs with n=0
        if(tmp.back()==1)
>>>>>>> e63c95e0
        {
// Removal of SDs is disabled for now, since it caused water content not to be conserved. TODO: fix this
// Note: removal of SDs may be necessary when implementing MPI
/*
          typedef thrust::detail::normal_iterator<thrust_device::pointer<real_t> > it_real_t;
          typedef thrust::detail::normal_iterator<thrust_device::pointer<n_t> > it_n_t;
          typedef thrust::detail::normal_iterator<thrust_device::pointer<thrust_size_t> > it_thrust_size_t;
          thrust::tuple<it_n_t, it_real_t, it_real_t, it_real_t, it_real_t, it_thrust_size_t> tup_params = thrust::make_tuple(n.begin(), rw2.begin(), rd3.begin(), kpa.begin(), vt.begin(), ijk.begin());

          if(n_dims == 3)
          {
            thrust::remove_if(
	      thrust::make_zip_iterator(thrust::make_tuple(thrust::make_zip_iterator(tup_params), thrust::make_zip_iterator(thrust::make_tuple(x.begin(), y.begin(), z.begin(), i.begin(), j.begin(), k.begin())))),
	      thrust::make_zip_iterator(thrust::make_tuple(thrust::make_zip_iterator(tup_params), thrust::make_zip_iterator(thrust::make_tuple(x.begin(), y.begin(), z.begin(), i.begin(), j.begin(), k.begin())))) + n_part,
              detail::n_eq_zero()
            );
          }
          else if(n_dims == 2)
          {
            thrust::remove_if(
       	      thrust::make_zip_iterator(thrust::make_tuple(thrust::make_zip_iterator(tup_params), thrust::make_zip_iterator(thrust::make_tuple(x.begin(), z.begin(), i.begin(), k.begin())))),
  	      thrust::make_zip_iterator(thrust::make_tuple(thrust::make_zip_iterator(tup_params), thrust::make_zip_iterator(thrust::make_tuple(x.begin(), z.begin(), i.begin(), k.begin())))) + n_part,
              detail::n_eq_zero()
            );
          }
          else if(n_dims == 1)
          {
            thrust::remove_if(
              thrust::make_zip_iterator(thrust::make_tuple(thrust::make_zip_iterator(tup_params), thrust::make_zip_iterator(thrust::make_tuple(z.begin(), k.begin())))),
              thrust::make_zip_iterator(thrust::make_tuple(thrust::make_zip_iterator(tup_params), thrust::make_zip_iterator(thrust::make_tuple(z.begin(), k.begin())))) + n_part,
              detail::n_eq_zero()
            );
          }
          else if(n_dims == 0)
            thrust::remove_if(
  	      thrust::make_zip_iterator(tup_params),
  	      thrust::make_zip_iterator(tup_params) + n_part,
              detail::n_eq_zero_0D()
            );

          n_part -= n_flagged; 
 
          // resize vectors and free memory
          {
            thrust_device::vector<real_t> *vec[] = {&rw2, &rd3, &kpa, &x, &y, &z, &vt, &tmp_device_real_part};
            for(int i=0; i<8; ++i)
              detail::resize_and_free(vec[i],n_part);
          }
          {
            thrust_device::vector<thrust_size_t> *vec[] = {&i, &j, &k, &ijk, &sorted_id, &sorted_ijk};
            for(int i=0; i<6; ++i)
              detail::resize_and_free(vec[i],n_part);
          }
          detail::resize_and_free(&n,n_part);
*/
          return;
        }
      }

      // for each property... 
      if (opts_init.nx > 0) detail::copy_prop<real_t>(x.begin(), sorted_id, n_flagged); 
      if (opts_init.ny > 0) detail::copy_prop<real_t>(y.begin(), sorted_id, n_flagged); 
      if (opts_init.nz > 0) detail::copy_prop<real_t>(z.begin(), sorted_id, n_flagged); 

      detail::copy_prop<real_t>(rd3.begin(), sorted_id, n_flagged);
      detail::copy_prop<real_t>(rw2.begin(), sorted_id, n_flagged);
      detail::copy_prop<real_t>(kpa.begin(), sorted_id, n_flagged);

      // ... chemical properties only if chem enabled
      if (opts_init.chem_switch){
        for (int i = 0; i < chem_aq_n; ++i)
          detail::copy_prop<real_t>(chem_bgn[i], sorted_id, n_flagged);
      }

      {
        namespace arg = thrust::placeholders;

        // increasing multiplicities of recycled particles
	thrust::transform(
	  // input 
          thrust::make_permutation_iterator(n.begin(), make_reverse_iterator(sorted_id.end())),
          thrust::make_permutation_iterator(n.begin(), make_reverse_iterator(sorted_id.end())) + n_flagged,
	  // output
          thrust::make_permutation_iterator(n.begin(), sorted_id.begin()),
          // op
          arg::_1 - (arg::_1 / 2)
	);

	// reducing multiplicites of splitted particles
	thrust::transform(
          // input
          thrust::make_permutation_iterator(n.begin(), make_reverse_iterator(sorted_id.end())),
          thrust::make_permutation_iterator(n.begin(), make_reverse_iterator(sorted_id.end())) + n_flagged,
          // output
          thrust::make_permutation_iterator(n.begin(), make_reverse_iterator(sorted_id.end())),
          // op
          arg::_1 / 2
	);
      };
    }
  };  
};<|MERGE_RESOLUTION|>--- conflicted
+++ resolved
@@ -70,6 +70,11 @@
     template <typename real_t, backend_t device>
     void particles_t<real_t, device>::impl::rcyc()
     {   
+      if(opts_init.sd_const_multi > 0) // TODO: remove particles
+      {
+        return;
+      }
+
       // count the numer of paticles to recycle
       thrust_size_t n_flagged;
       {
@@ -101,14 +106,8 @@
 	  sorted_id.begin()
 	);
        
-<<<<<<< HEAD
-        // see if there are any SDs to split, if not - remove SDs with n=0
-        // same if const multiplicity option is used TODO: in that case sorting above is not necessary
-        if(tmp.back()==1 || opts_init.sd_const_multi > 0)
-=======
         //see if there are any SDs to split, if not - do nothing, TODO: remove SDs with n=0
         if(tmp.back()==1)
->>>>>>> e63c95e0
         {
 // Removal of SDs is disabled for now, since it caused water content not to be conserved. TODO: fix this
 // Note: removal of SDs may be necessary when implementing MPI

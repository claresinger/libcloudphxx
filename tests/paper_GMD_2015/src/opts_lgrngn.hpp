/** 
 * @file
 * @copyright University of Warsaw
 * @section LICENSE
 * GPLv3+ (see the COPYING file or http://www.gnu.org/licenses/)
 */

#include <boost/assign/ptr_map_inserter.hpp>  // for 'ptr_map_insert()'

#include "opts_common.hpp"
#include "kin_cloud_2d_lgrngn.hpp"

// string parsing
#include <boost/spirit/include/qi.hpp>    
#include <boost/fusion/adapted/std_pair.hpp> 
#include <boost/spirit/include/phoenix_core.hpp>
#include <boost/spirit/include/phoenix_stl.hpp>
#include <boost/spirit/include/phoenix_operator.hpp>

// simulation and output parameters for micro=lgrngn
template <class solver_t>
void setopts_micro(
  typename solver_t::rt_params_t &rt_params, 
  int nx, int nz, int nt,
  typename std::enable_if<std::is_same<
    decltype(solver_t::rt_params_t::cloudph_opts),
    libcloudphxx::lgrngn::opts_t<typename solver_t::real_t>
  >::value>::type* = 0
)
{
  using thrust_real_t = setup::real_t; // TODO: make it a choice?

  po::options_description opts("Lagrangian microphysics options"); 
  opts.add_options()
    ("backend", po::value<std::string>()->required() , "one of: CUDA, OpenMP, serial")
    ("async", po::value<bool>()->default_value(true), "use CPU for advection while GPU does micro (ignored if backend != CUDA)")
    ("sd_conc", po::value<unsigned long long>()->required() , "super-droplet number per grid cell (unsigned long long)")
    // processes
    ("adve", po::value<bool>()->default_value(rt_params.cloudph_opts.adve) , "particle advection     (1=on, 0=off)")
    ("sedi", po::value<bool>()->default_value(rt_params.cloudph_opts.sedi) , "particle sedimentation (1=on, 0=off)")
    ("cond", po::value<bool>()->default_value(rt_params.cloudph_opts.cond) , "condensational growth  (1=on, 0=off)")
    ("coal", po::value<bool>()->default_value(rt_params.cloudph_opts.coal) , "collisional growth     (1=on, 0=off)")
    ("chem_dsl", po::value<bool>()->default_value(rt_params.cloudph_opts.chem_dsl) , "dissolving trace gases (1=on, 0=off)")
    ("chem_dsc", po::value<bool>()->default_value(rt_params.cloudph_opts.chem_dsc) , "dissociation           (1=on, 0=off)")
    ("chem_rct", po::value<bool>()->default_value(rt_params.cloudph_opts.chem_rct) , "aqueous chemistry      (1=on, 0=off)")
    // free parameters
    ("sstp_cond", po::value<int>()->default_value(rt_params.cloudph_opts_init.sstp_cond), "no. of substeps for condensation")
    ("sstp_coal", po::value<int>()->default_value(rt_params.cloudph_opts_init.sstp_coal), "no. of substeps for coalescence")
    ("sstp_chem", po::value<int>()->default_value(rt_params.cloudph_opts_init.sstp_chem), "no. of substeps for chemistry")
    // 
    ("out_dry", po::value<std::string>()->default_value("0:1|0"),       "dry radius ranges and moment numbers (r1:r2|n1,n2...;...)")
    ("out_wet", po::value<std::string>()->default_value(".5e-6:25e-6|0,1,2,3;25e-6:1|0,3,6"),  "wet radius ranges and moment numbers (r1:r2|n1,n2...;...)")
    // TODO: MAC, HAC, vent_coef
  ;
  po::variables_map vm;
  handle_opts(opts, vm);
      
  std::string backend_str = vm["backend"].as<std::string>();
  if (backend_str == "CUDA") rt_params.backend = libcloudphxx::lgrngn::CUDA;
  else if (backend_str == "OpenMP") rt_params.backend = libcloudphxx::lgrngn::OpenMP;
  else if (backend_str == "serial") rt_params.backend = libcloudphxx::lgrngn::serial;

  rt_params.async = vm["async"].as<bool>();

  rt_params.cloudph_opts_init.sd_conc = vm["sd_conc"].as<unsigned long long>();
  rt_params.cloudph_opts_init.nx = nx;
  rt_params.cloudph_opts_init.nz = nz;
  rt_params.cloudph_opts_init.n_sd_max = nx * nz * rt_params.cloudph_opts_init.sd_conc;;
<<<<<<< HEAD

=======
 
>>>>>>> 7a542db5
  boost::assign::ptr_map_insert<
    setup::log_dry_radii<thrust_real_t> // value type
  >(
    rt_params.cloudph_opts_init.dry_distros // map
  )(
    setup::kappa // key
  );

  // output variables
  rt_params.outvars = {
    // <TODO>: make it common among all three micro?
    {solver_t::ix::th, {"th", "[K]"}},
    {solver_t::ix::rv, {"rv", "[kg kg-1]"}}
    // </TODO>
  };

  // process toggling
  rt_params.cloudph_opts.adve = vm["adve"].as<bool>();
  rt_params.cloudph_opts.sedi = vm["sedi"].as<bool>();
  rt_params.cloudph_opts.cond = vm["cond"].as<bool>();
  rt_params.cloudph_opts.coal = vm["coal"].as<bool>();

  //rt_params.cloudph_opts.rcyc = vm["rcyc"].as<bool>();
  rt_params.cloudph_opts.chem_dsl = vm["chem_dsl"].as<bool>();
  rt_params.cloudph_opts.chem_dsc = vm["chem_dsc"].as<bool>();
  rt_params.cloudph_opts.chem_rct = vm["chem_rct"].as<bool>();

  // free parameters
  rt_params.cloudph_opts_init.sstp_cond = vm["sstp_cond"].as<int>();
  rt_params.cloudph_opts_init.sstp_coal = vm["sstp_coal"].as<int>();
  rt_params.cloudph_opts_init.sstp_chem = vm["sstp_chem"].as<int>();

  // coalescence kernel choice
  rt_params.cloudph_opts_init.kernel = libcloudphxx::lgrngn::kernel_t::geometric;
  // halving the collection efficiency to match the timing of precipitation onset in the blk_2m scheme
  rt_params.cloudph_opts_init.kernel_parameters = {.5}; 
  // terminal velocity choice
  rt_params.cloudph_opts_init.terminal_velocity = libcloudphxx::lgrngn::vt_t::khvorostyanov_spherical;

  // parsing --out_dry and --out_wet options values
  // the format is: "rmin:rmax|0,1,2;rmin:rmax|3;..."
  for (auto &opt : std::set<std::string>({"out_dry", "out_wet"}))
  {
    namespace qi = boost::spirit::qi;
    namespace phoenix = boost::phoenix;

    std::string val = vm[opt].as<std::string>();
    auto first = val.begin();
    auto last  = val.end();

    std::vector<std::pair<std::string, std::string>> min_maxnum;
    outmom_t<thrust_real_t> &moms = 
      opt == "out_dry"
        ? rt_params.out_dry
        : rt_params.out_wet;

    const bool result = qi::phrase_parse(first, last, 
      *(
	*(qi::char_-":")  >>  qi::lit(":") >>  
	*(qi::char_-";")  >> -qi::lit(";") 
      ),
      boost::spirit::ascii::space, min_maxnum
    );    
    if (!result || first != last) BOOST_THROW_EXCEPTION(po::validation_error(
        po::validation_error::invalid_option_value, opt, val 
    ));  

    for (auto &ss : min_maxnum)
    {
      int sep = ss.second.find('|'); 

      moms.push_back(outmom_t<thrust_real_t>::value_type({
        outmom_t<thrust_real_t>::value_type::first_type(
          boost::lexical_cast<setup::real_t>(ss.first) * si::metres,
          boost::lexical_cast<setup::real_t>(ss.second.substr(0, sep)) * si::metres
        ), 
        outmom_t<setup::real_t>::value_type::second_type()
      }));

      // TODO catch (boost::bad_lexical_cast &)

      std::string nums = ss.second.substr(sep+1);;
      auto nums_first = nums.begin();
      auto nums_last  = nums.end();

      const bool result = qi::phrase_parse(
        nums_first, 
        nums_last, 
	(
	  qi::int_[phoenix::push_back(phoenix::ref(moms.back().second), qi::_1)]
	      >> *(',' >> qi::int_[phoenix::push_back(phoenix::ref(moms.back().second), qi::_1)])
	),
	boost::spirit::ascii::space
      );    
      if (!result || nums_first != nums_last) BOOST_THROW_EXCEPTION(po::validation_error(
	  po::validation_error::invalid_option_value, opt, val // TODO: report only the relevant part?
      ));  
    }
  } 
}<|MERGE_RESOLUTION|>--- conflicted
+++ resolved
@@ -66,11 +66,7 @@
   rt_params.cloudph_opts_init.nx = nx;
   rt_params.cloudph_opts_init.nz = nz;
   rt_params.cloudph_opts_init.n_sd_max = nx * nz * rt_params.cloudph_opts_init.sd_conc;;
-<<<<<<< HEAD
-
-=======
  
->>>>>>> 7a542db5
   boost::assign::ptr_map_insert<
     setup::log_dry_radii<thrust_real_t> // value type
   >(

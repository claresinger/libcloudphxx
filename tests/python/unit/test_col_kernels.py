import sys
sys.path.insert(0, "../../bindings/python/")

from libcloudphxx import lgrngn
from math import exp, log, sqrt, pi
import numpy as np

rhod = 1. * np.ones((1,))
th = 300. * np.ones((1,))
rv = 0.01 * np.ones((1,))

def lognormal(lnr):
  mean_r = .04e-6 / 2
  stdev = 1.4
  n_tot = 60e6
  return n_tot * exp(
    -pow((lnr - log(mean_r)), 2) / 2 / pow(log(stdev),2)
  ) / log(stdev) / sqrt(2*pi);

kappa = .61

count = 0
for kernel in [lgrngn.kernel_t.geometric, lgrngn.kernel_t.geometric, lgrngn.kernel_t.long,  lgrngn.kernel_t.hall, lgrngn.kernel_t.hall_davis_no_waals, lgrngn.kernel_t.golovin, lgrngn.kernel_t.onishi_hall, lgrngn.kernel_t.onishi_hall_davis_no_waals, lgrngn.kernel_t.vohl_davis_no_waals, lgrngn.kernel_t.hall_pinsky_cumulonimbus, lgrngn.kernel_t.hall_pinsky_stratocumulus]:
  print kernel
  opts_init = lgrngn.opts_init_t()
  opts_init.dt = 1
  opts_init.dry_distros = {kappa:lognormal}
  opts_init.sd_conc = 50
  opts_init.n_sd_max = 50
<<<<<<< HEAD
  opts_init.terminal_velocity=lgrngn.vt_t.beard
=======
  opts_init.terminal_velocity=lgrngn.vt_t.beard76
>>>>>>> 1000a66a
  opts_init.kernel = kernel
  opts_init.kernel_parameters = np.array([])
  if(kernel == lgrngn.kernel_t.onishi_hall_davis_no_waals or kernel == lgrngn.kernel_t.onishi_hall):
    opts_init.kernel_parameters = np.array([0.04, 100]);
  if(kernel == lgrngn.kernel_t.golovin):
    opts_init.kernel_parameters = np.array([1.])
  if(kernel == lgrngn.kernel_t.geometric):
    if(count == 0):
    # geometric
      count+=1
    else:
    # geometric with multiplier
      opts_init.kernel_parameters = np.array([10.])

  try:
    prtcls = lgrngn.factory(lgrngn.backend_t.OpenMP, opts_init)
  except:
    prtcls = lgrngn.factory(lgrngn.backend_t.serial, opts_init)

  prtcls.init(th, rv, rhod)

  Opts = lgrngn.opts_t()
  Opts.adve = False
  Opts.sedi = False
  Opts.cond = False
  Opts.coal = True
  Opts.chem_dsl = False
  Opts.chem_dsc = False
  Opts.chem_rct = False

  prtcls.step_sync(Opts,th,rv,rhod)
  prtcls.step_async(Opts)<|MERGE_RESOLUTION|>--- conflicted
+++ resolved
@@ -27,11 +27,7 @@
   opts_init.dry_distros = {kappa:lognormal}
   opts_init.sd_conc = 50
   opts_init.n_sd_max = 50
-<<<<<<< HEAD
-  opts_init.terminal_velocity=lgrngn.vt_t.beard
-=======
   opts_init.terminal_velocity=lgrngn.vt_t.beard76
->>>>>>> 1000a66a
   opts_init.kernel = kernel
   opts_init.kernel_parameters = np.array([])
   if(kernel == lgrngn.kernel_t.onishi_hall_davis_no_waals or kernel == lgrngn.kernel_t.onishi_hall):

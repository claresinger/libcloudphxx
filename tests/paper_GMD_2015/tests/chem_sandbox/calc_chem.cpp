--- conflicted
+++ resolved
@@ -42,11 +42,7 @@
 
     string opts_common = 
       //"--outfreq=11800  --nt=11800 --spinup=10000 --nx=76 --nz=76 --relax_th_rv=false --rng_seed=44 ";
-<<<<<<< HEAD
-      "--outfreq=200  --nt=9000 --spinup=7200 --nx=76 --nz=76 --relax_th_rv=false --rng_seed=44 ";
-=======
       "--outfreq=200  --nt=11800 --spinup=10000 --nx=76 --nz=76 --relax_th_rv=false --rng_seed=44 ";
->>>>>>> d092b88e
     set<string> opts_micro({
       "--micro=lgrngn_chem --outdir=out_"+kernel+" --backend=CUDA --adv_serial=False --sd_conc=100 "
                       "--sstp_cond=10 --coal=True --sedi=True " 
@@ -66,12 +62,12 @@
           "0.:1.|0,1;"
           + bins_dry_str +       // aerosol spectrum (dry)
         "\""
-   /*     " --out_chem=\""
+        " --out_chem=\""
           "0:1|0;"               // chem spectrum (dry)
         "\""
         " --out_wet_pH=\""
           + bins_wet_str +       // spectrum for S_VI and H+ (wet)
-        "\"" */
+        "\""
     });
   
     for (auto &opts_m : opts_micro)

--- conflicted
+++ resolved
@@ -22,10 +22,7 @@
 opts_init.terminal_velocity = lgrngn.vt_t.beard
 opts_init.dt = 1
 opts_init.sd_conc = 64
-<<<<<<< HEAD
-=======
 opts_init.n_sd_max = 512
->>>>>>> 798339fd
 opts_init.rng_seed = 396
 opts_init.src_dry_distros = {kappa:lognormal}
 opts_init.src_sd_conc = 64
@@ -58,10 +55,7 @@
 
 print "kernel =", opts_init.kernel 
 print "sd_conc =", opts_init.sd_conc
-<<<<<<< HEAD
-=======
 print "n_sd_max =", opts_init.n_sd_max
->>>>>>> 798339fd
 print "terminal_velocity =", opts_init.terminal_velocity
 print "chem_rho =", opts_init.chem_rho
 

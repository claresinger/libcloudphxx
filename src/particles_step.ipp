--- conflicted
+++ resolved
@@ -81,13 +81,9 @@
       if (!pimpl->should_now_run_async)
         throw std::runtime_error("please call step_sync() before calling step_async() again");
 
-<<<<<<< HEAD
-      // sanity checks
-=======
       pimpl->should_now_run_async = false;
 
       //sanity checks
->>>>>>> b5be9832
       if((opts.chem_dsl || opts.chem_dsc || opts.chem_rct) && !pimpl->opts_init.chem_switch) throw std::runtime_error("all chemistry was switched off in opts_init");
       if(opts.coal && !pimpl->opts_init.coal_switch) throw std::runtime_error("all coalescence was switched off in opts_init");
       if(opts.sedi && !pimpl->opts_init.sedi_switch) throw std::runtime_error("all sedimentation was switched off in opts_init");
@@ -140,7 +136,6 @@
         }
       }
 
-<<<<<<< HEAD
       // remove SDs with n = 0
       if (opts.sedi || opts.adve || opts.coal) pimpl->hskpng_remove_n0(); 
 
@@ -162,9 +157,6 @@
       }
       else pimpl->stp_ctr = 0; //reset the counter if source was turned off
 
-      pimpl->should_now_run_async = false;
-=======
->>>>>>> b5be9832
       pimpl->selected_before_counting = false;
 
       return ret;

namespace libcloudphxx
{
  namespace lgrngn
  {
    // resize vectors to n_part
    template <typename real_t, backend_t device>
    void particles_t<real_t, device>::impl::hskpng_resize_npart()
    {
      if(n_part > opts_init.n_sd_max) throw std::runtime_error("n_sd_max < n_part");
      {
        thrust_device::vector<real_t> *vec[] = {&rw2, &rd3, &kpa, &vt, &tmp_device_real_part};
        for(int i=0; i<5; ++i)
        {
          vec[i]->resize(n_part);
        }
      }
      {
        thrust_device::vector<thrust_size_t> *vec[] = {&ijk, &sorted_id, &sorted_ijk};
        for(int i=0; i<3; ++i)
        {
          vec[i]->resize(n_part);
        }
      }
      n.resize(n_part);
      tmp_device_n_part.resize(n_part);
      tmp_device_size_part.resize(n_part);

      if (opts_init.nx != 0) i.resize(n_part); 
      if (opts_init.ny != 0) j.resize(n_part); 
      if (opts_init.nz != 0) k.resize(n_part); 

      if (opts_init.nx != 0) x.resize(n_part); 
      if (opts_init.ny != 0) y.resize(n_part); 
      if (opts_init.nz != 0) z.resize(n_part); 

      if(opts_init.chem_switch || opts_init.sstp_cond > 1)
      {
        tmp_device_real_part1.resize(n_part);
        tmp_device_real_part2.resize(n_part);
        tmp_device_real_part3.resize(n_part);
        tmp_device_real_part4.resize(n_part);  
      }
      if(opts_init.sstp_cond>1)
      {
        sstp_tmp_rv.resize(n_part);
        sstp_tmp_th.resize(n_part);
        sstp_tmp_rh.resize(n_part);
      }

      if(opts_init.chem_switch)
      {
<<<<<<< HEAD
        V_old.resize(n_part);
        tmp_device_real_part5.resize(n_part); 
=======
        tmp_device_real_part_chem.resize(n_part);  // TODO: reuse outside of chem if needed
>>>>>>> f2a3a56d
      }
    }
  };
};
<|MERGE_RESOLUTION|>--- conflicted
+++ resolved
@@ -46,16 +46,6 @@
         sstp_tmp_th.resize(n_part);
         sstp_tmp_rh.resize(n_part);
       }
-
-      if(opts_init.chem_switch)
-      {
-<<<<<<< HEAD
-        V_old.resize(n_part);
-        tmp_device_real_part5.resize(n_part); 
-=======
-        tmp_device_real_part_chem.resize(n_part);  // TODO: reuse outside of chem if needed
->>>>>>> f2a3a56d
-      }
     }
   };
 };

#TODO: container based build
#      getting g++-4.9 in container build: http://stackoverflow.com/questions/29312015/building-with-more-than-one-version-of-a-compiler/32127147#32127147

language: cpp
dist: xenial
sudo: required

os: 
    - linux
    - osx
compiler:
    - gcc
    - clang
env:
    - TEST_SUITE=cuda
    - TEST_SUITE=tests
    - TEST_SUITE=parcel
    - TEST_SUITE=icicle
<<<<<<< HEAD
    - TEST_SUITE=UWLCM
    - TEST_SUITE=KidA
=======
    - TEST_SUITE=UWLCM_MT
    - TEST_SUITE=UWLCM_unit_iles
    - TEST_SUITE=UWLCM_unit_sgs
>>>>>>> 6b9ce494
matrix:
    exclude:
        - os: osx
          compiler: gcc

        - os: osx
          env: TEST_SUITE=KidA

        - compiler: clang
          env: TEST_SUITE=cuda

        # UWLCM is not tested on clang yet
        - compiler: clang
          env: TEST_SUITE=UWLCM_MT
        - compiler: clang
          env: TEST_SUITE=UWLCM_unit_iles
        - compiler: clang
          env: TEST_SUITE=UWLCM_unit_sgs
addons:
  apt:
    packages:
#      - g++-5
#      - gcc-5
      - clang-4.0
      - boost1.61
    sources: &sources
      - sourceline: 'ppa:rakhimov/boost'
#      - ubuntu-toolchain-r-test
#      - llvm-toolchain-xenial-4.0


before_install:
    # define a compiler variable for use in if statements
    - if [[ $TRAVIS_OS_NAME == 'linux' && $CXX == 'clang++' ]]; then export COMPILER=clang++; fi
    - if [[ $TRAVIS_OS_NAME == 'linux' && $CXX == 'g++'     ]]; then export COMPILER=g++; fi
    - if [[ $TRAVIS_OS_NAME == 'osx' ]]; then export COMPILER=clang++; fi # only clang on osx

# to avoid python lib/interpreter mismatch; https://github.com/travis-ci/travis-ci/issues/5326
    - if [[ $TRAVIS_OS_NAME == 'linux' ]]; then export PATH=$(echo $PATH | tr ':' "\n" | sed '/\/opt\/python/d' | tr "\n" ":" | sed "s|::|:|g"); fi

    - if [[ $TRAVIS_OS_NAME == 'linux' ]]; then sudo add-apt-repository "deb http://us.archive.ubuntu.com/ubuntu/ xenial main universe multiverse restricted"; fi
#    - if [[ $TRAVIS_OS_NAME == 'linux' ]]; then sudo add-apt-repository -y "ppa:ubuntu-toolchain-r/test" ; fi
#    - if [[ $TRAVIS_OS_NAME == 'linux' ]]; then export apt_get_install="apt-get install -t trusty --no-install-recommends -y"; fi
    - if [[ $TRAVIS_OS_NAME == 'linux' ]]; then export apt_get_install="apt-get install -t xenial --no-install-recommends -y"; fi
# cuda 8 installation from https://github.com/tmcdonell/cuda/
    - if [[ $TEST_SUITE == 'cuda'     ]];  then  wget http://developer.download.nvidia.com/compute/cuda/repos/ubuntu1404/x86_64/cuda-repo-ubuntu1404_8.0.61-1_amd64.deb; fi
    - if [[ $TEST_SUITE == 'cuda'     ]];  then  sudo dpkg -i cuda-repo-ubuntu1404_8.0.61-1_amd64.deb; fi

    - if [[ $TRAVIS_OS_NAME == 'linux' ]]; then sudo apt-get update; fi
    - if [[ $TRAVIS_OS_NAME == 'osx' ]]; then brew update; fi
    - if [[ $TRAVIS_OS_NAME == 'osx' ]]; then brew unlink python; fi
    - if [[ $TRAVIS_OS_NAME == 'osx' ]]; then brew upgrade python@2; fi

# first find brew python python-config
    - if [[ $TRAVIS_OS_NAME == "osx" ]]; then export BREWPYCONFIG=`brew ls python2 | grep config | head -n1`; fi

# find python paths, taken from 
# https://github.com/breannansmith/scisim/blob/master/.travis.yml
    - if [[ $TRAVIS_OS_NAME == "osx" ]]; then export PY_INC=`$BREWPYCONFIG --includes | grep -o '\-I[^ ]*' | head -n 1 | cut -c 3-` ; fi
    - if [[ $TRAVIS_OS_NAME == "osx" ]]; then export PY_LIB=`$BREWPYCONFIG --ldflags | grep -o '\-L[^ ]*' | head -n 1 | cut -c 3- | xargs -I % find % -name libpython*.dylib` ; fi
    
# also find brew python executable dir and prepend it to PATH
    - if [[ $TRAVIS_OS_NAME == "osx" ]]; then export PY_EXC=`$BREWPYCONFIG --exec-prefix`/bin; fi
    - if [[ $TRAVIS_OS_NAME == "osx" ]]; then export PATH=$PY_EXC:$PATH; fi

# leaving this for debug purposes, it's not like a few lines matter compared to the usual size of the log
    - if [[ $TRAVIS_OS_NAME == "osx" ]]; then echo $BREWPYCONFIG; fi
    - if [[ $TRAVIS_OS_NAME == "osx" ]]; then echo $PY_INC; fi
    - if [[ $TRAVIS_OS_NAME == "osx" ]]; then echo $PY_LIB; fi
    - if [[ $TRAVIS_OS_NAME == "osx" ]]; then echo $PY_EXC; fi

    # locally installed stuff comes first
    - export PATH=/usr/local/bin:$PATH

install:
    # redefine CXX to the actual version used
#    - if [[ $TRAVIS_OS_NAME == 'linux' && $COMPILER == 'clang++' ]]; then export CXX=clang++-4.0; fi
# the C compiler is used by nvcc (why?). it needs to support custom omp reductions 
#    - if [[ $TRAVIS_OS_NAME == 'linux' && $COMPILER == 'g++'     ]]; then export CC=gcc-5; fi
#    - if [[ $TRAVIS_OS_NAME == 'linux' && $COMPILER == 'g++'     ]]; then export CXX=g++-5; fi

    - if [[ $TRAVIS_OS_NAME == 'linux' ]]; then sudo $apt_get_install libblitz0-dev python-numpy python-scipy libthrust-dev; fi
    - if [[ $TRAVIS_OS_NAME == 'linux' ]]; then sudo pip2 install -U pytest --ignore-installed six; fi
    - if [[ $TEST_SUITE == 'cuda'     ]]; then sudo apt-get install -y cuda-toolkit-8-0; fi

#TODO: install only required parts of the toolkit to save time
#    - if [[ $TEST_SUITE == 'cuda'     ]]; then sudo apt-get install -y cuda-drivers cuda-core-8-0 cuda-cudart-dev-8-0 cuda-cufft-dev-8-0; fi
#    - if [[ $TEST_SUITE == 'cuda'     ]]; then export CUDA_HOME=/usr/local/cuda-8.0; fi
#    - if [[ $TEST_SUITE == 'cuda'     ]]; then export LD_LIBRARY_PATH=${CUDA_HOME}/lib64:${LD_LIBRARY_PATH}; fi
#    - if [[ $TEST_SUITE == 'cuda'     ]]; then export PATH=${CUDA_HOME}/bin:${PATH}; fi

    - if [[ $TEST_SUITE == 'KidA'     ]]; then sudo $apt_get_install gfortran nco libnetcdf-dev libnetcdff-dev python-cffi; fi

    # recent boost is installed using addons functionality

    # cmake 
    - if [[ $TRAVIS_OS_NAME == 'linux' ]]; then wget https://github.com/Kitware/CMake/releases/download/v3.13.2/cmake-3.13.2-Linux-x86_64.sh; fi
    - if [[ $TRAVIS_OS_NAME == 'linux' ]]; then sudo sh cmake-3.13.2-Linux-x86_64.sh --prefix=/usr/local --exclude-subdir; fi

# thrust
    - git clone --depth=1 git://github.com/thrust/thrust.git;
    - sudo ln -s `pwd`/thrust/thrust /usr/local/include/thrust;
    - if [[ $TEST_SUITE == 'cuda' ]];  then  sudo ln -s `pwd`/thrust/thrust /usr/local/cuda/include/thrust; fi

# get latest FindBoost.cmake
    - if [[ $TRAVIS_OS_NAME == 'osx' ]]; then mkdir MyCmakeModules; fi
    - if [[ $TRAVIS_OS_NAME == 'osx' ]]; then wget https://raw.githubusercontent.com/Kitware/CMake/master/Modules/FindBoost.cmake -P MyCmakeModules; fi
    - if [[ $TRAVIS_OS_NAME == 'osx' ]]; then export CMAKE_MODULE_PATH=${CMAKE_MODULE_PATH}:${PWD}/MyCmakeModules; fi

# get blitz and python+packages
#- if [[ $TRAVIS_OS_NAME == 'osx' ]]; then mkdir -p /Users/travis/Library/Python/2.7/lib/python/site-packages; fi
      #- if [[ $TRAVIS_OS_NAME == 'osx' ]]; then echo 'import sys; sys.path.insert(1, "/usr/local/lib/python2.7/site-packages")' >> /Users/travis/Library/Python/2.7/lib/python/site-packages/homebrew.pth; fi
    - if [[ $TRAVIS_OS_NAME == 'osx' ]]; then brew install blitz boost-python; fi
    - if [[ $TRAVIS_OS_NAME == 'osx' ]]; then brew install gnuplot; fi
    - if [[ $TRAVIS_OS_NAME == 'osx' ]]; then sudo pip2 install http://prdownloads.sourceforge.net/gnuplot-py/gnuplot-py-1.8.tar.gz?download; fi
      # https://github.com/pypa/pip/issues/3165
    - if [[ $TRAVIS_OS_NAME == 'osx' ]]; then sudo pip2 install -U matplotlib --ignore-installed six; fi
    - if [[ $TRAVIS_OS_NAME == 'osx' ]]; then sudo pip2 install -U pytest --ignore-installed six; fi
    - if [[ $TRAVIS_OS_NAME == 'osx' ]]; then sudo pip2 install --only-binary=numpy,scipy numpy scipy --ignore-installed six; fi
    - if [[ $TRAVIS_OS_NAME == 'osx' ]]; then curl -sSL https://rvm.io/pkuczynski.asc | gpg --import -; fi
    - if [[ $TRAVIS_OS_NAME == 'osx' ]]; then rvm get stable; fi

#    - if [[ $TRAVIS_OS_NAME == 'osx' ]]; then brew install blitz boost-python@1.59; fi
#    - if [[ $TRAVIS_OS_NAME == 'osx' ]]; then sudo ln -sf /usr/local/opt/boost@1.59/include/* /usr/local/include/; fi
#    - if [[ $TRAVIS_OS_NAME == 'osx' ]]; then sudo ln -sf /usr/local/opt/boost@1.59/lib/* /usr/local/lib/; fi
#    - if [[ $TRAVIS_OS_NAME == 'osx' ]]; then export BOOST_INCLUDEDIR=/usr/local/opt/boost@1.59/include ; fi
#    - if [[ $TRAVIS_OS_NAME == 'osx' ]]; then export BOOST_LIBRARYDIR=/usr/local/opt/boost@1.59/lib ; fi
 
before_script:
    - chmod +x ./.travis_scripts/*

script:
    # compile with nvcc
    - if [[ $TEST_SUITE == 'cuda' ]]; then . ./.travis_scripts/cuda.sh; fi # called like that to pass env vars
    # unit tests and drops.py
    - if [[ $TEST_SUITE == 'tests' ]]; then . ./.travis_scripts/tests.sh; fi
    # parcel
    - if [[ $TEST_SUITE == 'parcel' ]]; then . ./.travis_scripts/parcel.sh; fi
    # icicle
    - if [[ $TEST_SUITE == 'icicle' ]]; then . ./.travis_scripts/icicle.sh; fi
    # UWLCM
<<<<<<< HEAD
    - if [[ $TEST_SUITE == 'UWLCM' ]]; then . ./.travis_scripts/UWLCM.sh; fi
    # KiD-A 1D
    - if [[ $TEST_SUITE == 'KidA' ]]; then . ./.travis_scripts/KidA.sh; fi
=======
    - if [[ $TEST_SUITE == 'UWLCM_MT' ]]; then . ./.travis_scripts/UWLCM_MT.sh; fi
    - if [[ $TEST_SUITE == 'UWLCM_unit_iles' ]]; then . ./.travis_scripts/UWLCM_unit_iles.sh; fi
    - if [[ $TEST_SUITE == 'UWLCM_unit_sgs' ]]; then . ./.travis_scripts/UWLCM_unit_sgs.sh; fi
>>>>>>> 6b9ce494
<|MERGE_RESOLUTION|>--- conflicted
+++ resolved
@@ -16,14 +16,10 @@
     - TEST_SUITE=tests
     - TEST_SUITE=parcel
     - TEST_SUITE=icicle
-<<<<<<< HEAD
-    - TEST_SUITE=UWLCM
     - TEST_SUITE=KidA
-=======
     - TEST_SUITE=UWLCM_MT
     - TEST_SUITE=UWLCM_unit_iles
     - TEST_SUITE=UWLCM_unit_sgs
->>>>>>> 6b9ce494
 matrix:
     exclude:
         - os: osx
@@ -165,12 +161,8 @@
     # icicle
     - if [[ $TEST_SUITE == 'icicle' ]]; then . ./.travis_scripts/icicle.sh; fi
     # UWLCM
-<<<<<<< HEAD
-    - if [[ $TEST_SUITE == 'UWLCM' ]]; then . ./.travis_scripts/UWLCM.sh; fi
-    # KiD-A 1D
-    - if [[ $TEST_SUITE == 'KidA' ]]; then . ./.travis_scripts/KidA.sh; fi
-=======
     - if [[ $TEST_SUITE == 'UWLCM_MT' ]]; then . ./.travis_scripts/UWLCM_MT.sh; fi
     - if [[ $TEST_SUITE == 'UWLCM_unit_iles' ]]; then . ./.travis_scripts/UWLCM_unit_iles.sh; fi
     - if [[ $TEST_SUITE == 'UWLCM_unit_sgs' ]]; then . ./.travis_scripts/UWLCM_unit_sgs.sh; fi
->>>>>>> 6b9ce494
+    # KiD-A 1D
+    - if [[ $TEST_SUITE == 'KidA' ]]; then . ./.travis_scripts/KidA.sh; fi
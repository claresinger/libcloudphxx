--- conflicted
+++ resolved
@@ -168,12 +168,7 @@
           >
         > zip_it_t;
 
-<<<<<<< HEAD
-        //thrust::transform_if(
-        thrust::transform(
-=======
         thrust::transform_if(
->>>>>>> d092b88e
           zip_it_t(thrust::make_tuple(
             chem_bgn[SO2], chem_bgn[CO2], chem_bgn[HNO3], chem_bgn[NH3], chem_bgn[S_VI], 
             V.begin(),
@@ -182,17 +177,10 @@
             chem_end[SO2], chem_end[CO2], chem_end[HNO3], chem_end[NH3], chem_end[S_VI], 
             V.end(),
             thrust::make_permutation_iterator(T.end(), ijk.end()))),                       // input - end
-<<<<<<< HEAD
-         //chem_flag.begin(),                                                                // stencil
-         chem_bgn[H],                                                                      // output
-         detail::chem_electroneutral<real_t>()//,                                            // op
-         //thrust::identity<unsigned int>()                                                  // condition
-=======
          chem_flag.begin(),                                                                // stencil
          chem_bgn[H],                                                                      // output
          detail::chem_electroneutral<real_t>(),                                            // op
          thrust::identity<unsigned int>()
->>>>>>> d092b88e
         );
       }
 

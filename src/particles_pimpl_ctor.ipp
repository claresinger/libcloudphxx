// vim:filetype=cpp
/** @file
  * @copyright University of Warsaw
  * @section LICENSE
  * GPLv3+ (see the COPYING file or http://www.gnu.org/licenses/)
  * @brief Thrust-based CPU/GPU particle-tracking logic for Lagrangian microphysics
  */

#include <thrust/host_vector.h>
#include <thrust/iterator/constant_iterator.h>

#include <boost/numeric/odeint.hpp>
#include <boost/numeric/odeint/external/thrust/thrust_algebra.hpp>
#include <boost/numeric/odeint/external/thrust/thrust_operations.hpp>
#include <boost/numeric/odeint/external/thrust/thrust_resize.hpp>

#include <map>

namespace libcloudphxx
{
  namespace lgrngn
  {
    namespace detail
    { 
      enum { invalid = -1 };
    };

    // pimpl stuff 
    template <typename real_t, backend_t device>
    struct particles_t<real_t, device>::impl
    { 
      // CUDA does not support max(unsigned long, unsigned long) -> using unsigned long long
      typedef unsigned long long n_t; // thrust_size_t?
 
      // order of operation flags
      bool should_now_run_async, selected_before_counting;

      // member fields
      const opts_init_t<real_t> opts_init; // a copy
      const int n_dims;
      const int n_cell; 
<<<<<<< HEAD
      thrust_size_t n_part; 
      detail::u01<real_t, device> rng;
=======
      const thrust_size_t n_part; 
      detail::rng<real_t, device> rng;
>>>>>>> c6a5b625

      // pointer to collision kernel
      kernel_base<real_t, n_t> *p_kernel;
 
      //containters for all kernel types
      thrust_device::vector<kernel_golovin<real_t, n_t> > k_golovin;
      thrust_device::vector<kernel_geometric<real_t, n_t> > k_geometric;

      // device container for kernel parameters, could come from opts_init or a file depending on the kernel
      thrust_device::vector<real_t> kernel_parameters;

      //number of parameters defined by user in opts_init
      const n_t n_kernel_params;

      // particle attributes
      thrust_device::vector<n_t>
	n;   // multiplicity
      thrust_device::vector<real_t> 
	rd3, // dry radii cubed 
	rw2, // wet radius square
        kpa, // kappa
	x,   // x spatial coordinate (for 2D and 3D)
	y,   // y spatial coordinate (for 3D)
	z;   // z spatial coordinate (for 1D, 2D and 3D)

      // terminal velocity (per particle)
      thrust_device::vector<real_t> vt; 

      // grid-cell volumes (per grid cell)
      thrust_device::vector<real_t> dv;

      // housekeeping data (per particle)
      thrust_device::vector<thrust_size_t> 
        i, j, k, ijk, // Eulerian grid cell indices (always zero for 0D)
        sorted_id, sorted_ijk;

      // Arakawa-C grid helper vars
      thrust_device::vector<thrust_size_t> 
        lft, rgt, abv, blw, fre, hnd; // TODO: could be reused after advection!

      // moment-counting stuff
      thrust_device::vector<thrust_size_t> 
        count_ijk; // key-value pair for sorting particles by cell index
      thrust_device::vector<n_t>
        count_num; // number of particles in a given grid cell
      thrust_device::vector<real_t> 
        count_mom; // statistical moment // TODO (perhaps tmp_device_real_cell could be referenced?)
      thrust_size_t count_n;

      // Eulerian-Lagrangian interface vers
      thrust_device::vector<real_t> 
        rhod,    // dry air density
        th,      // potential temperature (dry)
        rv,      // water vapour mixing ratio
        sstp_tmp_rv, // either rv_old or advection-caused change in water vapour mixing ratio
        sstp_tmp_th, // ditto for theta_d
        sstp_tmp_rh, // ditto for rho
        courant_x, 
        courant_y, 
        courant_z;
  
      thrust_device::vector<real_t> 
        T,  // temperature [K]
        p,  // pressure [Pa]
        RH, // relative humisity (p_v / p_vs)
        eta;// dynamic viscosity 

      // sorting needed only for diagnostics and coalescence
      bool sorted;

      // maps linear Lagrangian component indices into Eulerian component linear indices
      // the map key is the address of the Thrust vector
      std::map<
        const thrust_device::vector<real_t>*, 
        thrust::host_vector<thrust_size_t> 
      > l2e; 

      // chem stuff
      // TODO: consider changing the unit to AMU or alike (very small numbers!)
      std::vector<typename thrust_device::vector<real_t>::iterator >
        chem_bgn, chem_end; // indexed with enum chem_species_t
      thrust_device::vector<real_t> chem_noneq, chem_equil;
      /* TODO:
        On May 9, 2012, at 7:44 PM, Karsten Ahnert wrote:
        > ... unfortunately the Rosenbrock method cannot be used with any other state type than ublas.matrix.
        > ... I think, the best steppers for stiff systems and thrust are the
        > runge_kutta_fehlberg78 or the bulirsch_stoer with a very high order. But
        > should benchmark both steppers and choose the faster one.
      */
      boost::numeric::odeint::euler<
        thrust_device::vector<real_t>, // state_type
        real_t,                        // value_type
        thrust_device::vector<real_t>, // deriv_type
        real_t,                        // time_type
        boost::numeric::odeint::thrust_algebra,
        boost::numeric::odeint::thrust_operations,
        boost::numeric::odeint::never_resizer
      > chem_stepper;

      // temporary data
      thrust::host_vector<real_t>
        tmp_host_real_grid,
        tmp_host_real_cell;
      thrust::host_vector<thrust_size_t>
        tmp_host_size_cell;
      thrust_device::vector<real_t>
        tmp_device_real_part,
        tmp_device_real_cell,
	&u01;  // uniform random numbers between 0 and 1 // TODO: use the tmp array as rand argument?
      thrust_device::vector<unsigned int>
        tmp_device_n_part,
        &un; // uniform natural random numbers between 0 and max value of unsigned int
      thrust_device::vector<thrust_size_t>
        tmp_device_size_cell;

      // to simplify foreach calls
      const thrust::counting_iterator<thrust_size_t> zero;

      // fills u01[0:n] with random numbers
      void rand_u01(thrust_size_t n) { rng.generate_n(u01, n); }

      // fills un[0:n] with random numbers
      void rand_un(thrust_size_t n) { rng.generate_n(un, n); }

      // compile-time min(1, n) 
      int m1(int n) { return n == 0 ? 1 : n; }

      // ctor 
      impl(const opts_init_t<real_t> &opts_init) : 
        should_now_run_async(false),
        selected_before_counting(false),
	opts_init(opts_init),
	n_dims( // 0, 1, 2 or 3
          opts_init.nx/m1(opts_init.nx) + 
          opts_init.ny/m1(opts_init.ny) + 
          opts_init.nz/m1(opts_init.nz)
        ), 
        n_cell(
          m1(opts_init.nx) * 
          m1(opts_init.ny) *
          m1(opts_init.nz)
        ),
	n_part( // TODO: what if multiple spectra/kappas
          opts_init.sd_conc_mean * 
	  ((opts_init.x1 - opts_init.x0) / opts_init.dx) *
	  ((opts_init.y1 - opts_init.y0) / opts_init.dy) *
	  ((opts_init.z1 - opts_init.z0) / opts_init.dz)
        ),
        zero(0), 
        sorted(false), 
        u01(tmp_device_real_part),
        un(tmp_device_n_part),
        n_kernel_params(opts_init.kernel_parameters.size()),
        rng(opts_init.rng_seed)
      {
        // sanity checks
        if (n_dims > 0)
        {
	  if (!(opts_init.x0 >= 0 && opts_init.x0 < m1(opts_init.nx) * opts_init.dx))
            throw std::runtime_error("!(x0 >= 0 & x0 < min(1,nx)*dz)"); 
	  if (!(opts_init.y0 >= 0 && opts_init.y0 < m1(opts_init.ny) * opts_init.dy))
            throw std::runtime_error("!(y0 >= 0 & y0 < min(1,ny)*dy)"); 
	  if (!(opts_init.z0 >= 0 && opts_init.z0 < m1(opts_init.nz) * opts_init.dz))
            throw std::runtime_error("!(z0 >= 0 & z0 < min(1,nz)*dz)"); 
	  if (!(opts_init.x1 > opts_init.x0 && opts_init.x1 <= m1(opts_init.nx) * opts_init.dx))
            throw std::runtime_error("!(x1 > x0 & x1 <= min(1,nx)*dx)");
	  if (!(opts_init.y1 > opts_init.y0 && opts_init.y1 <= m1(opts_init.ny) * opts_init.dy))
            throw std::runtime_error("!(y1 > y0 & y1 <= min(1,ny)*dy)");
	  if (!(opts_init.z1 > opts_init.z0 && opts_init.z1 <= m1(opts_init.nz) * opts_init.dz))
            throw std::runtime_error("!(z1 > z0 & z1 <= min(1,nz)*dz)");
        }

        if (opts_init.dt == 0) throw std::runtime_error("please specify opts_init.dt");
        if (opts_init.sd_conc_mean == 0) throw std::runtime_error("please specify opts_init.sd_conc");

        // note: there could be less tmp data spaces if _cell vectors
        //       would point to _part vector data... but using.end() would not possible
        // initialising device temporary arrays
	tmp_device_real_part.resize(n_part);
        tmp_device_real_cell.resize(n_cell);
        tmp_device_size_cell.resize(n_cell);
	tmp_device_n_part.resize(n_part);

        // initialising host temporary arrays
        {
          int n_grid;
          switch (n_dims) // TODO: document that 3D is xyz, 2D is xz, 1D is z
          {
            case 3:
              n_grid = std::max(std::max(
                (opts_init.nx+1) * (opts_init.ny+0) * (opts_init.nz+0), 
                (opts_init.nx+0) * (opts_init.ny+1) * (opts_init.nz+0)),
                (opts_init.nx+0) * (opts_init.ny+0) * (opts_init.nz+1)
              );
              break;
            case 2:
              n_grid = std::max(
                (opts_init.nx+1) * (opts_init.nz+0), 
                (opts_init.nx+0) * (opts_init.nz+1)
              );
              break;
            case 0:
              n_grid = 1;
              break;
            default: assert(false); // TODO: 1D case
          }
          if (n_dims != 0) assert(n_grid > n_cell);
	  tmp_host_real_grid.resize(n_grid);
        }
        tmp_host_size_cell.resize(n_cell);
        tmp_host_real_cell.resize(n_cell);
      }

      // methods
      void sanity_checks();

      void init_dry(
        const real_t kappa, // TODO: map
        const common::unary_function<real_t> *n_of_lnrd
      );
      void init_xyz();
      void init_e2l(const arrinfo_t<real_t> &, thrust_device::vector<real_t>*, const int = 0, const int = 0, const int = 0);
      void init_wet();
      void init_sync();
      void init_grid();
      void init_hskpng();
      void init_chem();
      void init_sstp();
      void init_kernel();

      void fill_outbuf();

           // rename hskpng_ -> step_?
      void hskpng_sort_helper(bool);
      void hskpng_sort();
      void hskpng_shuffle_and_sort();
      void hskpng_count();
      void hskpng_ijk();
      void hskpng_Tpr();

      void hskpng_vterm_all();
      void hskpng_vterm_invalid();

      void moms_all();
   
      void moms_cmp(
        const typename thrust_device::vector<real_t>::iterator &vec1_bgn,
        const typename thrust_device::vector<real_t>::iterator &vec2_bgn
      );
      void moms_rng(
        const real_t &min, const real_t &max, 
        const typename thrust_device::vector<real_t>::iterator &vec_bgn
      ); 
      void moms_calc(
	const typename thrust_device::vector<real_t>::iterator &vec_bgn,
        const real_t power
      );

      void sync(
        const arrinfo_t<real_t> &, // from 
        thrust_device::vector<real_t> & // to
      );
      void sync(
        const thrust_device::vector<real_t> &, // from
        arrinfo_t<real_t> &// to
      );

      void adve();
      void sedi();

      void cond_dm3_helper();
      void cond(const real_t &dt, const real_t &RH_max);

      void coal(const real_t &dt);

      void chem(const real_t &dt, const std::vector<real_t> &chem_gas);
      void rcyc();
      real_t bcnd(); // returns accumulated rainfall

      void sstp_step(const int &step, const bool &var_rho);
      void sstp_save();
    };

    // ctor
    template <typename real_t, backend_t device>
    particles_t<real_t, device>::particles_t(const opts_init_t<real_t> &opts_init) :
      pimpl(new impl(opts_init))
    {
      this->opts_init = &pimpl->opts_init;
      pimpl->sanity_checks();
    }

    // outbuf
    template <typename real_t, backend_t device>
    real_t *particles_t<real_t, device>::outbuf() 
    {
      pimpl->fill_outbuf();
      return &(*(pimpl->tmp_host_real_cell.begin()));
    }
  };
};<|MERGE_RESOLUTION|>--- conflicted
+++ resolved
@@ -39,13 +39,8 @@
       const opts_init_t<real_t> opts_init; // a copy
       const int n_dims;
       const int n_cell; 
-<<<<<<< HEAD
       thrust_size_t n_part; 
-      detail::u01<real_t, device> rng;
-=======
-      const thrust_size_t n_part; 
       detail::rng<real_t, device> rng;
->>>>>>> c6a5b625
 
       // pointer to collision kernel
       kernel_base<real_t, n_t> *p_kernel;

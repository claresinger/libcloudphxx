--- conflicted
+++ resolved
@@ -24,14 +24,7 @@
     std::string h5  = dir + sim_run;
   
     auto n = h5n(h5);
-<<<<<<< HEAD
-
     for (int at = 0; at < n["t"]; ++at) // TODO: mark what time does it actually mean! 
-=======
-    for (int at = 0; at < n["t"]; ++at) 
-
-    //int at = 1;
->>>>>>> d092b88e
     {
       for (auto &plt : std::set<std::string>({"rl", "rr", "nc", "nr", "ef", "na", "rd", "sd_conc", "th", "rv"})) 
       {

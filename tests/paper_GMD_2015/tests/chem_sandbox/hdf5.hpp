--- conflicted
+++ resolved
@@ -47,19 +47,11 @@
 ) -> decltype(blitz::safeToReturn(blitz::Array<float, 2>() + 0))
  {
   string tmp_filename;
-<<<<<<< HEAD
-  if (flag){
-=======
 
   if (flag)
->>>>>>> d092b88e
     tmp_filename = file + "/timestep" + zeropad(at, 10) + ".h5";
-    notice_macro("about to open file: " << tmp_filename)
-  }
-  else{
+  else
     tmp_filename = file;
-    notice_macro("about to open file: " << tmp_filename)
-  }
 
   notice_macro("about to open file: " << tmp_filename)
 

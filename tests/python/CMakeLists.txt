--- conflicted
+++ resolved
@@ -22,29 +22,7 @@
   ")
 endif()
 
-<<<<<<< HEAD
-# non-pytest tests
-foreach(test api_blk_1m api_blk_2m api_lgrngn api_common)
-  #TODO: indicate that tests depend on the lib
-  add_test(
-    NAME ${test}
-    WORKING_DIRECTORY "${CMAKE_BINARY_DIR}/bindings/python" 
-    COMMAND ${PYTHON_EXECUTABLE} "${CMAKE_SOURCE_DIR}/tests/python/${test}.py"
-  )
-endforeach()
-
-## pytest tests run with "python -m pytest"
-foreach(test test_lgrngn_adve)
-  #TODO: indicate that tests depend on the lib
-  add_test(
-    NAME ${test}
-    WORKING_DIRECTORY "${CMAKE_BINARY_DIR}/bindings/python" 
-    COMMAND ${PYTHON_EXECUTABLE} "-m" "pytest" "-s" "${CMAKE_SOURCE_DIR}/tests/python/${test}.py"
-  )
-endforeach()
-=======
 add_subdirectory(unit)
 if("${CMAKE_BUILD_TYPE}" STREQUAL "Release")
   add_subdirectory(physics)
-endif()
->>>>>>> 7af88377
+endif()
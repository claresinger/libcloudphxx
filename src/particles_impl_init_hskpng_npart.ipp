--- conflicted
+++ resolved
@@ -29,7 +29,6 @@
       sorted_id.reserve(opts_init.n_sd_max);
       sorted_ijk.reserve(opts_init.n_sd_max);
       
-<<<<<<< HEAD
       tmp_device_real_part.reserve(opts_init.n_sd_max);
       tmp_device_n_part.reserve(opts_init.n_sd_max);
 
@@ -37,9 +36,6 @@
       rw2.reserve(opts_init.n_sd_max);
       n.reserve(opts_init.n_sd_max);
       kpa.reserve(opts_init.n_sd_max);
-=======
-      tmp_device_real_part.resize(n_part);
-      tmp_device_n_part.resize(n_part);
 
       // reserve memory for in/out buffers
       // too much (enough for courant_x=1),
@@ -48,7 +44,6 @@
       out_n_bfr.resize(opts_init.ny * opts_init.nz * opts_init.sd_conc);     
       in_real_bfr.resize(6 * opts_init.ny * opts_init.nz * opts_init.sd_conc);     // for rd3 rw2 kpa x y z
       out_real_bfr.resize(6 * opts_init.ny * opts_init.nz * opts_init.sd_conc);     
->>>>>>> 7724fec3
     }
   };
 };
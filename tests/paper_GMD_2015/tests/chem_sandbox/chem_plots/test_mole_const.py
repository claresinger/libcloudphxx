--- conflicted
+++ resolved
@@ -9,14 +9,7 @@
 sys.path.insert(0, "../../../../../build/bindings/python/")
 from libcloudphxx import common as cm
 
-<<<<<<< HEAD
-# open hdf5 files with data
-h5f_ini = h5.File('case_base_dt_01_no_sstp/timestep0000000000.h5', 'r')
-#h5f_spn = h5.File('case_base_dt_01/timestep0000010000.h5', 'r')
-h5f_end = h5.File('case_base_dt_01_no_sstp/timestep0000118000.h5', 'r')
-=======
 for case in ('case_base', 'case3', 'case4', 'case5', 'case6'):
->>>>>>> 48189cdb
 
     # open hdf5 files with data
     h5f_ini = h5.File('data/' + case + '/out_hall_pinsky_stratocumulus/timestep0000000000.h5', 'r')
@@ -62,29 +55,6 @@
         #val[4] = spn
         val[5] = end
  
-<<<<<<< HEAD
-    name1 = key + "g"
-
-    if key == 'H2SO4':
-        name2 = 'chem_S_VI_aq'
-
-        # moles/ug of dry air
-        ini = (h5f_ini[name2][:] / val[1]).sum() / 76. / 76. * 1e9 
-        #spn = (h5f_spn[name2][:] / val[1]).sum() / 76. / 76. * 1e9 
-        end = (h5f_end[name2][:] / val[1]).sum() / 76. / 76. * 1e9 
-
-    else:
-        name2 = "chem_" + val[2] + "_aq"
-
-        # moles/ug of dry air
-        ini = (h5f_ini[name1][:] / val[0] + h5f_ini[name2][:] / val[1]).sum() / 76. / 76. * 1e9 
-        #spn = (h5f_spn[name1][:] / val[0] + h5f_spn[name2][:] / val[1]).sum() / 76. / 76. * 1e9 
-        end = (h5f_end[name1][:] / val[0] + h5f_end[name2][:] / val[1]).sum() / 76. / 76. * 1e9 
-
-    val[3] = ini
-    #val[4] = spn
-    val[5] = end
-
 #print " "
 #print "-------------- init vs end of spin-up ----------------------"
 #
@@ -93,20 +63,11 @@
 #    relative_error = abs(help_dict[key][4] - help_dict[key][3]) / help_dict[key][3]
 #    print key , " relative error ", relative_error * 100, " %"
 #
+
 print " "
 print "-------------- init vs end  --------------------------------"
 
 for key in ['CO2', 'NH3', 'HNO3']:
-=======
-    #print " "
-    #print "-------------- init vs end of spin-up ----------------------"
-    #
-    #for key in ['CO2', 'NH3', 'HNO3', 'SO2', 'O3', 'H2O2', 'H2SO4']:
-    #    
-    #    relative_error = abs(help_dict[key][4] - help_dict[key][3]) / help_dict[key][3]
-    #    print key , " relative error ", relative_error * 100, " %"
-    #
-
     print " "
     print case
 
@@ -117,7 +78,6 @@
         
         relative_error = abs(help_dict[key][5] - help_dict[key][3]) / help_dict[key][3]
         print key , " relative error ", relative_error * 100, " %"
->>>>>>> 48189cdb
     
     print " "
     print "-------------- test react  --------------------------------"

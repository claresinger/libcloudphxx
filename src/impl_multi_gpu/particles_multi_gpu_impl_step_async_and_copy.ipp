--- conflicted
+++ resolved
@@ -47,35 +47,15 @@
         // helper aliases
         const thrust_size_t &lft_count(particles[dev_id]->pimpl->lft_count);
         const thrust_size_t &rgt_count(particles[dev_id]->pimpl->rgt_count);
-<<<<<<< HEAD
         auto &n_part(particles[dev_id]->pimpl->n_part);
         auto &n_part_old(particles[dev_id]->pimpl->n_part_old);
- 	const int &distmem_real_vctrs_count(particles[dev_id]->pimpl->distmem_real_vctrs.size());
-=======
-        thrust_size_t &n_part(particles[dev_id]->pimpl->n_part);
-        thrust_size_t &n_part_old(particles[dev_id]->pimpl->n_part_old);
-        thrust_device::vector<real_t> &x(particles[dev_id]->pimpl->x);
-        thrust_device::vector<real_t> &y(particles[dev_id]->pimpl->y);
-        thrust_device::vector<real_t> &z(particles[dev_id]->pimpl->z);
-        thrust_device::vector<real_t> &up(particles[dev_id]->pimpl->up);
-        thrust_device::vector<real_t> &vp(particles[dev_id]->pimpl->vp);
-        thrust_device::vector<real_t> &wp(particles[dev_id]->pimpl->wp);
-        thrust_device::vector<real_t> &ssp(particles[dev_id]->pimpl->ssp);
-        thrust_device::vector<real_t> &rd3(particles[dev_id]->pimpl->rd3);
-        thrust_device::vector<real_t> &rw2(particles[dev_id]->pimpl->rw2);
-        thrust_device::vector<real_t> &kpa(particles[dev_id]->pimpl->kpa);
-        thrust_device::vector<real_t> &vt(particles[dev_id]->pimpl->vt);
->>>>>>> efb9b4c0
-        thrust_device::vector<real_t> &sstp_tmp_th(particles[dev_id]->pimpl->sstp_tmp_th);
-        thrust_device::vector<real_t> &sstp_tmp_rh(particles[dev_id]->pimpl->sstp_tmp_rh);
-        thrust_device::vector<real_t> &sstp_tmp_rv(particles[dev_id]->pimpl->sstp_tmp_rv);
-        thrust_device::vector<real_t> &sstp_tmp_p(particles[dev_id]->pimpl->sstp_tmp_p);
+      	const int &distmem_real_vctrs_count(particles[dev_id]->pimpl->distmem_real_vctrs.size());
         thrust_device::vector<real_t> &out_real_bfr(particles[dev_id]->pimpl->out_real_bfr);
         thrust_device::vector<real_t> &in_real_bfr(particles[dev_id]->pimpl->in_real_bfr);
         thrust_device::vector<real_t> &x(particles[dev_id]->pimpl->x);
         thrust_device::vector<n_t> &out_n_bfr(particles[dev_id]->pimpl->out_n_bfr);
         thrust_device::vector<n_t> &in_n_bfr(particles[dev_id]->pimpl->in_n_bfr);
-	std::pair<detail::bcond_t, detail::bcond_t> &bcond(particles[dev_id]->pimpl->bcond);
+        std::pair<detail::bcond_t, detail::bcond_t> &bcond(particles[dev_id]->pimpl->bcond);
 
         // IDs of devices to the left/right, periodic_ext boundary in x
         const int lft_dev = dev_id > 0 ? dev_id - 1 : glob_opts_init.dev_count - 1,
@@ -115,30 +95,6 @@
           // prepare the real_t buffer for copy left
           particles[dev_id]->pimpl->pack_real_lft();
         }
-<<<<<<< HEAD
-=======
-        if(glob_opts_init.turb_adve_switch)
-        {
-          if(glob_opts_init.nx > 0) real_t_vctrs.push_back(&up);
-          if(glob_opts_init.ny > 0) real_t_vctrs.push_back(&vp);
-          if(glob_opts_init.nz > 0) real_t_vctrs.push_back(&wp);
-        }
-        else if(glob_opts_init.turb_cond_switch)
-          if(glob_opts_init.nz > 0) real_t_vctrs.push_back(&wp);
-
-        if(glob_opts_init.turb_cond_switch)
-          if(glob_opts_init.nz > 0) real_t_vctrs.push_back(&ssp);
-
-        const int real_vctrs_count = real_t_vctrs.size(); 
-        assert(out_real_bfr.size() >= lft_count * real_vctrs_count);
-        assert(in_real_bfr.size() >= lft_count * real_vctrs_count);
-        for(int i = 0; i < real_vctrs_count; ++i)
-          thrust::copy(
-            thrust::make_permutation_iterator(real_t_vctrs[i]->begin(), lft_id.begin()),
-            thrust::make_permutation_iterator(real_t_vctrs[i]->begin(), lft_id.begin()) + lft_count,
-            out_real_bfr.begin() + i * lft_count
-          );
->>>>>>> efb9b4c0
 
         if(bcond.second == detail::distmem_cuda)
         {

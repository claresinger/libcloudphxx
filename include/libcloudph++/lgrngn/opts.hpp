/** @file
  * @copyright University of Warsaw
  * @brief Definition of a structure holding options for Lagrangian microphysics
  * @section LICENSE
  * GPLv3+ (see the COPYING file or http://www.gnu.org/licenses/)
  */

#pragma once

#include <libcloudph++/lgrngn/extincl.hpp>
#include <libcloudph++/lgrngn/chem.hpp>

namespace libcloudphxx
{
  namespace lgrngn
  {
//<listing>
    template<typename real_t>
    struct opts_t 
    {
      // process toggling
      bool adve, sedi, cond, coal, src;

      // RH limit for drop growth
      real_t RH_max;       
//</listing>

      // process toggling for chemistry
      bool chem_dsl, chem_dsc, chem_rct;

      std::vector<real_t> chem_gas;

      // ctor with defaults (C++03 compliant) ...
      opts_t() : 
<<<<<<< HEAD
        adve(true), sedi(true), cond(true), coal(true), chem(false), src(false),
=======
        adve(true), sedi(true), cond(true), coal(true), 
        chem_dsl(false), chem_dsc(false), chem_rct(false),
>>>>>>> 71055920
        RH_max(44), // :) (anything greater than 1.1 would be enough
        chem_gas(chem_gas_n)
      {
        for(int i=0; i<chem_gas_n; ++i)
        {
          chem_gas[i] = 0;
        }
      }
    };
  }
};<|MERGE_RESOLUTION|>--- conflicted
+++ resolved
@@ -32,12 +32,8 @@
 
       // ctor with defaults (C++03 compliant) ...
       opts_t() : 
-<<<<<<< HEAD
-        adve(true), sedi(true), cond(true), coal(true), chem(false), src(false),
-=======
-        adve(true), sedi(true), cond(true), coal(true), 
+        adve(true), sedi(true), cond(true), coal(true), src(false)
         chem_dsl(false), chem_dsc(false), chem_rct(false),
->>>>>>> 71055920
         RH_max(44), // :) (anything greater than 1.1 would be enough
         chem_gas(chem_gas_n)
       {

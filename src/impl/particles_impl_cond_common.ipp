// vim:filetype=cpp
/** @file
  * @copyright University of Warsaw
  * @section LICENSE
  * GPLv3+ (see the COPYING file or http://www.gnu.org/licenses/)
  */

#include <thrust/iterator/transform_iterator.h>
#include <libcloudph++/common/maxwell-mason.hpp>
#include <libcloudph++/common/kappa_koehler.hpp>
#include <libcloudph++/common/kelvin_term.hpp>
#include <libcloudph++/common/transition_regime.hpp>
#include <libcloudph++/common/ventil.hpp>
#include <libcloudph++/common/mean_free_path.hpp>
#include <libcloudph++/common/detail/toms748.hpp>

namespace libcloudphxx
{
  namespace lgrngn
  {
    namespace detail
    {
      template<class real_t>
      struct rw3diff2drv 
      {
        real_t mlt;
        int n_dims;
        rw3diff2drv(const real_t &mlt, const int &n_dims):
          mlt(mlt), n_dims(n_dims) {}
 
        BOOST_GPU_ENABLED
        real_t operator()(const real_t &rw3diff, const thrust::tuple<real_t, real_t, real_t> &tpl)
        {
          if(n_dims > 0)
            return mlt * rw3diff * thrust::get<1>(tpl) / thrust::get<0>(tpl) / thrust::get<2>(tpl);
          else // for parcel setup use 1/rhod instead of dv, dv will be updated in hskpng_Tpr in async
            return mlt * rw3diff * thrust::get<1>(tpl);
        }
      };

      template<class real_t>
      struct rw2torw3 : thrust::unary_function<const real_t&, real_t>
      {
        BOOST_GPU_ENABLED
        real_t operator()(const real_t &rw2)
        {
          return pow(rw2, real_t(3./2));
        }
      };
        
      template <typename real_t>
      struct advance_rw2_minfun
      {
        const quantity<si::area,              real_t> rw2_old;
        const quantity<si::time,              real_t> dt;
        const quantity<si::mass_density,      real_t> rhod;
        const quantity<si::dimensionless,     real_t> rv;
        const quantity<si::temperature,       real_t> T;
        const quantity<si::pressure,          real_t> p;
        const quantity<si::dimensionless,     real_t> RH;
        const quantity<si::dynamic_viscosity, real_t> eta;
        const quantity<si::volume,            real_t> rd3;
        const quantity<si::dimensionless,     real_t> kpa;
        const quantity<si::velocity,          real_t> vt;
        const quantity<si::dimensionless,     real_t> RH_max;

        // ctor
        BOOST_GPU_ENABLED
        advance_rw2_minfun(
          const real_t &dt,
          const real_t &rw2,
          const thrust::tuple<thrust::tuple<real_t, real_t, real_t, real_t, real_t, real_t, real_t>, real_t, real_t> &tpl,
          const real_t &RH_max
        ) : 
          dt(dt * si::seconds), 
          rw2_old(rw2 * si::square_metres),
          rhod(    thrust::get<0>(thrust::get<0>(tpl)) * si::kilograms / si::cubic_metres),
          rv(      thrust::get<1>(thrust::get<0>(tpl))),
          T(       thrust::get<2>(thrust::get<0>(tpl)) * si::kelvins),
          eta(     thrust::get<3>(thrust::get<0>(tpl)) * si::pascals * si::seconds),
          rd3(     thrust::get<4>(thrust::get<0>(tpl)) * si::cubic_metres),
          kpa(     thrust::get<5>(thrust::get<0>(tpl))),
          vt(      thrust::get<6>(thrust::get<0>(tpl)) * si::metres_per_second),
          p(       thrust::get<1>(tpl) * si::pascals),
          RH(      thrust::get<2>(tpl)),
          RH_max(RH_max)
        {}

        BOOST_GPU_ENABLED
        quantity<divide_typeof_helper<si::area, si::time>::type, real_t> drw2_dt(const quantity<si::area, real_t> &rw2) const
        {
          using namespace common::maxwell_mason;
          using namespace common::kappa_koehler;
          using namespace common::kelvin;
          using common::moist_air::D_0;
          using common::moist_air::K_0;
          using common::moist_air::c_pd;
          using common::transition_regime::beta;
          using common::mean_free_path::lambda_D;
          using common::mean_free_path::lambda_K;
          using common::ventil::Sh;
          using common::ventil::Nu;
#if !defined(__NVCC__)
          using std::sqrt;
#endif

          const quantity<si::length, real_t> rw  = sqrt(real_t(rw2 / si::square_metres)) * si::metres; 
          const quantity<si::volume, real_t> rw3 = rw * rw * rw;;

          // TODO: common::moist_air:: below should not be needed
          // TODO: ventilation as option
          const quantity<si::dimensionless, real_t>
            Re = common::ventil::Re(vt, rw, rhod, eta), 
            Sc = common::ventil::Sc(eta, rhod, D_0<real_t>()), // TODO? cache
            Pr = common::ventil::Pr(eta, c_pd<real_t>(), K_0<real_t>()); // TODO? cache

          const quantity<common::diffusivity, real_t> 
            D = D_0<real_t>() * beta(lambda_D(T)    / rw) * (Sh(Sc, Re) / 2); // TODO: cache lambdas

          const quantity<common::thermal_conductivity, real_t> 
            K = K_0<real_t>() * beta(lambda_K(T, p) / rw) * (Nu(Pr, Re) / 2);

          return real_t(2) * rdrdt( 
            D,
            K,
            rhod * rv, 
            T, 
            p, 
            RH > RH_max ? RH_max : RH, 
            a_w(rw3, rd3, kpa),
            klvntrm(rw, T)
          );
        }

        // backward Euler scheme:
  // rw2_new = rw2_old + f_rw2(rw2_new) * dt
  // rw2_new = rw2_old + 2 * rw * f_rw(rw2_new) * dt
        BOOST_GPU_ENABLED
        real_t operator()(const real_t &rw2_unitless) const
        {
          const quantity<si::area, real_t> rw2 = rw2_unitless * si::square_metres; 
          return (rw2_old + dt * drw2_dt(rw2) - rw2) / si::square_metres;
        }
      };

      template <typename real_t>
      struct advance_rw2
      {
        const real_t dt, RH_max;
        detail::config<real_t> config;

        advance_rw2(const real_t &dt, const real_t &RH_max) : dt(dt), RH_max(RH_max) {}

        BOOST_GPU_ENABLED
        real_t operator()(
          const real_t &rw2_old, 
          const thrust::tuple<thrust::tuple<real_t, real_t, real_t, real_t, real_t, real_t, real_t>, real_t, real_t> &tpl
        ) const {
#if !defined(__NVCC__)
          using std::min;
          using std::max;
          using std::pow;
          using std::abs;
          using std::isnan;
          using std::isinf;
#endif

          auto& tpl_in = thrust::get<0>(tpl);
          const advance_rw2_minfun<real_t> f(dt, rw2_old, tpl, RH_max); 
          const real_t drw2 = dt * f.drw2_dt(rw2_old * si::square_metres) * si::seconds / si::square_metres;

#if !defined(NDEBUG)
          if(isnan(drw2) || isinf(drw2))
          {
<<<<<<< HEAD
            // as a single command to make sure the output from parallel cuda kernels is ordered
            printf("nan/inf drw2 in cond: %g  "
              "rw2_old: %g  "
              "dt: %g  "
              "RH_max: %g  "
              "rhod: %g  "
              "rv: %g  "
              "T: %g  "
              "p: %g  "
              "RH: %g  "
              "eta: %g  "
              "rd3: %g  "
              "kpa: %g  "
              "vt: %g\n",
               drw2, rw2_old, dt, RH_max, thrust::get<0>(tpl),thrust::get<1>(tpl),
               thrust::get<2>(tpl),thrust::get<3>(tpl),thrust::get<4>(tpl),thrust::get<5>(tpl),
               thrust::get<6>(tpl),thrust::get<7>(tpl),thrust::get<8>(tpl)
            );
=======
            printf("nan/inf drw2 in cond: %g\n",drw2);
            printf("rw2_old: %g\n",rw2_old);
            printf("dt: %g\n",dt);
            printf("RH_max: %g\n",RH_max);
            printf("rhod: %g\n",thrust::get<0>(tpl_in));
            printf("rv: %g\n",thrust::get<1>(tpl_in));
            printf("T: %g\n",thrust::get<2>(tpl_in));
            printf("eta: %g\n",thrust::get<3>(tpl_in));
            printf("rd3: %g\n",thrust::get<4>(tpl_in));
            printf("kpa: %g\n",thrust::get<5>(tpl_in));
            printf("vt: %g\n",thrust::get<6>(tpl_in));
            printf("p: %g\n",thrust::get<1>(tpl));
            printf("RH: %g\n",thrust::get<2>(tpl));
>>>>>>> efb9b4c0
            assert(0);
          }
#endif

          if (drw2 == 0) return rw2_old;

          const real_t rd2 = pow(thrust::get<4>(tpl_in), real_t(2./3));
 
          const real_t 
            a = max(rd2, rw2_old + min(real_t(0), config.cond_mlt * drw2)),
            b =          rw2_old + max(real_t(0), config.cond_mlt * drw2);

          // numerics (drw2 != 0 but a==b)
          if (a == b) return rw2_old;

          real_t fa, fb;

#if !defined(NDEBUG)
          if(a>=b)
          {
            printf("a>=b a: %g b: %g  "
              "drw2: %g  "
              "rw2_old: %g  "
              "rd2: %g  "
              "dt: %g  "
              "RH_max: %g  "
              "rhod: %g  "
              "rv: %g  "
              "T: %g  "
              "p: %g  "
              "RH: %g  "
              "eta: %g  "
              "rd3: %g  "
              "kpa: %g  "
              "vt: %g\n",
               a, b, drw2, rw2_old, rd2, dt, RH_max, thrust::get<0>(tpl),thrust::get<1>(tpl),
               thrust::get<2>(tpl),thrust::get<3>(tpl),thrust::get<4>(tpl),thrust::get<5>(tpl),
               thrust::get<6>(tpl),thrust::get<7>(tpl),thrust::get<8>(tpl)
            );
            assert(0);
          }
#endif

          if (drw2 > 0) 
          {
            fa = drw2; // for implicit Euler its equal to min_fun(x_old) 
            fb = f(b);
          }
          else
          {
            fa = f(a);
            fb = drw2; // for implicit Euler its equal to min_fun(x_old) 
          }

          // to store the result
          real_t rw2_new;

          // root-finding ill posed => explicit Euler 
          if (fa * fb > 0) rw2_new = rw2_old + drw2;
          // otherwise implicit Euler
          else
          {
            uintmax_t n_iter = config.n_iter;
            rw2_new = common::detail::toms748_solve(f, a, b, fa, fb, config.eps_tolerance, n_iter);
          }
          // check if it doesn't evaporate too much
          if(rw2_new < rd2) rw2_new = rd2;

#if !defined(NDEBUG)
          if(isnan(rw2_new) || isinf(rw2_new))
          {
            printf("nan/inf root in cond: %g  "
              "a: %g  "
              "b: %g  "
              "fa: %g  "
              "fb: %g\n",
              rw2_new, a, b, fa, fb
            );
            assert(0);
          }
#endif
          return rw2_new;
        }
      };
    };
  };  
};<|MERGE_RESOLUTION|>--- conflicted
+++ resolved
@@ -172,7 +172,6 @@
 #if !defined(NDEBUG)
           if(isnan(drw2) || isinf(drw2))
           {
-<<<<<<< HEAD
             // as a single command to make sure the output from parallel cuda kernels is ordered
             printf("nan/inf drw2 in cond: %g  "
               "rw2_old: %g  "
@@ -187,25 +186,10 @@
               "rd3: %g  "
               "kpa: %g  "
               "vt: %g\n",
-               drw2, rw2_old, dt, RH_max, thrust::get<0>(tpl),thrust::get<1>(tpl),
-               thrust::get<2>(tpl),thrust::get<3>(tpl),thrust::get<4>(tpl),thrust::get<5>(tpl),
-               thrust::get<6>(tpl),thrust::get<7>(tpl),thrust::get<8>(tpl)
+               drw2, rw2_old, dt, RH_max, thrust::get<0>(tpl_in),thrust::get<1>(tpl_in),
+               thrust::get<2>(tpl_in),thrust::get<1>(tpl),thrust::get<2>(tpl),thrust::get<3>(tpl_in),
+               thrust::get<4>(tpl_in),thrust::get<5>(tpl_in),thrust::get<6>(tpl_in)
             );
-=======
-            printf("nan/inf drw2 in cond: %g\n",drw2);
-            printf("rw2_old: %g\n",rw2_old);
-            printf("dt: %g\n",dt);
-            printf("RH_max: %g\n",RH_max);
-            printf("rhod: %g\n",thrust::get<0>(tpl_in));
-            printf("rv: %g\n",thrust::get<1>(tpl_in));
-            printf("T: %g\n",thrust::get<2>(tpl_in));
-            printf("eta: %g\n",thrust::get<3>(tpl_in));
-            printf("rd3: %g\n",thrust::get<4>(tpl_in));
-            printf("kpa: %g\n",thrust::get<5>(tpl_in));
-            printf("vt: %g\n",thrust::get<6>(tpl_in));
-            printf("p: %g\n",thrust::get<1>(tpl));
-            printf("RH: %g\n",thrust::get<2>(tpl));
->>>>>>> efb9b4c0
             assert(0);
           }
 #endif
@@ -241,9 +225,9 @@
               "rd3: %g  "
               "kpa: %g  "
               "vt: %g\n",
-               a, b, drw2, rw2_old, rd2, dt, RH_max, thrust::get<0>(tpl),thrust::get<1>(tpl),
-               thrust::get<2>(tpl),thrust::get<3>(tpl),thrust::get<4>(tpl),thrust::get<5>(tpl),
-               thrust::get<6>(tpl),thrust::get<7>(tpl),thrust::get<8>(tpl)
+               a, b, drw2, rw2_old, rd2, dt, RH_max, thrust::get<0>(tpl_in),thrust::get<1>(tpl_in),
+               thrust::get<2>(tpl_in),thrust::get<1>(tpl),thrust::get<2>(tpl),thrust::get<3>(tpl_in),
+               thrust::get<4>(tpl_in),thrust::get<5>(tpl_in),thrust::get<6>(tpl_in)
             );
             assert(0);
           }

--- conflicted
+++ resolved
@@ -88,12 +88,8 @@
         sstp_tmp_rv, // either rv_old or advection-caused change in water vapour mixing ratio
         sstp_tmp_th, // ditto for theta
         sstp_tmp_rh, // ditto for rho
-<<<<<<< HEAD
-        sstp_tmp_p; // ditto for pressure
-=======
         sstp_tmp_p, // ditto for pressure
         incloud_time; // time this SD has been within a cloud
->>>>>>> 9f6f6bb8
 
       // dry radii distribution characteristics
       real_t log_rd_min, // logarithm of the lower bound of the distr
@@ -408,12 +404,9 @@
           distmem_real_vctrs.insert(&ssp);
           distmem_real_vctrs.insert(&dot_ssp);
         }
-<<<<<<< HEAD
-=======
          
         if(opts_init.diag_incloud_time)
           distmem_real_vctrs.insert(&incloud_time);
->>>>>>> 9f6f6bb8
       }
 
       void sanity_checks();

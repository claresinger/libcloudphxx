/// vim:filetype=cpp
/** @file
  * @copyright University of Warsaw
  * @section LICENSE
  * GPLv3+ (see the COPYING file or http://www.gnu.org/licenses/)
  * @brief Thrust-based CPU/GPU particle-tracking logic for Lagrangian microphysics
  */

#include <thrust/host_vector.h>
#include <thrust/iterator/constant_iterator.h>

#include <boost/numeric/odeint.hpp>
#include <boost/numeric/odeint/external/thrust/thrust_algebra.hpp>
#include <boost/numeric/odeint/external/thrust/thrust_operations.hpp>
#include <boost/numeric/odeint/external/thrust/thrust_resize.hpp>

#include <libcloudph++/common/turbulence.hpp>

#include <map>

namespace libcloudphxx
{
  namespace lgrngn
  {
    namespace detail
    {   
      enum { invalid = -1 };

    };  

    // pimpl stuff 
    template <typename real_t, backend_t device>
    struct particles_t<real_t, device>::impl
    { 
      // CUDA does not support max(unsigned long, unsigned long) -> using unsigned long long
      typedef unsigned long long n_t; // thrust_size_t?
 
      // order of operation flags
      bool init_called, should_now_run_async, selected_before_counting, should_now_run_cond;

      // did density vary in this step
      bool var_rho;

      // member fields
      opts_init_t<real_t> opts_init; // a copy
      const int n_dims;
      const thrust_size_t n_cell; 
      thrust_size_t n_part,            // total number of SDs
                    n_part_old,        // total number of SDs before source
                    n_part_to_init;    // number of SDs to be initialized by source
      detail::rng<real_t, device> rng;
      detail::config<real_t> config;
      as_t::as_t adve_scheme;         // actual advection scheme used, might be different from opts_init.adve_scheme if courant>halo

      // pointer to collision kernel
      kernel_base<real_t, n_t> *p_kernel;
 
      // containters for all kernel types
      thrust_device::vector<kernel_golovin<real_t, n_t> > k_golovin;
      thrust_device::vector<kernel_geometric<real_t, n_t> > k_geometric;
      thrust_device::vector<kernel_long<real_t, n_t> > k_long;
      thrust_device::vector<kernel_geometric_with_efficiencies<real_t, n_t> > k_geometric_with_efficiencies;
      thrust_device::vector<kernel_geometric_with_multiplier<real_t, n_t> > k_geometric_with_multiplier;
      thrust_device::vector<kernel_onishi<real_t, n_t> > k_onishi;

      // device container for kernel parameters, could come from opts_init or a file depending on the kernel
      thrust_device::vector<real_t> kernel_parameters;

      //number of kernel parameters defined by user in opts_init
      const n_t n_user_params;

      // particle attributes
      thrust_device::vector<n_t>
	n;   // multiplicity
      thrust_device::vector<real_t> 
	rd3, // dry radii cubed 
	rw2, // wet radius square
        kpa, // kappa
	x,   // x spatial coordinate (for 1D, 2D and 3D)
	y,   // y spatial coordinate (for 3D)
	z,   // z spatial coordinate (for 2D and 3D)
        up,  // turbulent perturbation of velocity
        vp,  // turbulent perturbation of velocity
        wp,  // turbulent perturbation of velocity
        ssp, // turbulent perturbation of supersaturation
        dot_ssp, // time derivative of the turbulent perturbation of supersaturation
        sstp_tmp_rv, // either rv_old or advection-caused change in water vapour mixing ratio
        sstp_tmp_th, // ditto for theta
        sstp_tmp_rh, // ditto for rho
        sstp_tmp_p; // ditto for pressure

      const int no_of_n_vctrs_copied = 1;
      const int no_of_real_vctrs_copied = 15;

      // dry radii distribution characteristics
      real_t log_rd_min, // logarithm of the lower bound of the distr
             log_rd_max, // logarithm of the upper bound of the distr
             multiplier; // multiplier calculated for the above values

      // terminal velocity (per particle)
      thrust_device::vector<real_t> vt; 
      // sea level term velocity according to Beard 1977, compute once
      thrust_device::vector<real_t> vt_0; 

      // grid-cell volumes (per grid cell)
      thrust_device::vector<real_t> dv;

      // housekeeping data (per particle)
      thrust_device::vector<thrust_size_t> 
        i, j, k, ijk, // Eulerian grid cell indices (always zero for 0D)
        sorted_id, sorted_ijk;

      // Arakawa-C grid helper vars
      thrust_device::vector<thrust_size_t> 
        lft, rgt, abv, blw, fre, hnd; // TODO: could be reused after advection!

      // moment-counting stuff
      thrust_device::vector<thrust_size_t> 
        count_ijk; // key-value pair for sorting particles by cell index
      thrust_device::vector<n_t>
        count_num; // number of particles in a given grid cell
      thrust_device::vector<real_t> 
        count_mom; // statistical moment // TODO (perhaps tmp_device_real_cell could be referenced?)
      thrust_size_t count_n;

      // Eulerian-Lagrangian interface vars
      thrust_device::vector<real_t> 
        rhod,    // dry air density
        th,      // potential temperature (dry)
        rv,      // water vapour mixing ratio
        sstp_tmp_chem_0, // ditto for trace gases
        sstp_tmp_chem_1, // ditto for trace gases
        sstp_tmp_chem_2, // ditto for trace gases
        sstp_tmp_chem_3, // ditto for trace gases
        sstp_tmp_chem_4, // ditto for trace gases
        sstp_tmp_chem_5, // ditto for trace gases
        courant_x, 
        courant_y, 
        courant_z;

      std::map<enum chem_species_t, thrust_device::vector<real_t> > ambient_chem;

      // map of the accumulated volume/volume/mass of water/dry/chem that fell out of the domain
      std::map<enum output_t, real_t> output_puddle;
  
      thrust_device::vector<real_t> 
        T,  // temperature [K]
        p,  // pressure [Pa]
        RH, // relative humisity 
        eta,// dynamic viscosity 
        diss_rate; // turbulent kinetic energy dissipation rate

      real_t L; // extent of a cell, needed in tubulence, TODO: should be a ncell array, cause some cells are smaller

      // sorting needed only for diagnostics and coalescence
      bool sorted;

      // true if coalescence timestep has to be reduced, accesible from both device and host code
      bool *increase_sstp_coal;
      // is it a pure const_multi run, i.e. no sd_conc
      bool pure_const_multi;

      // is a constant, external pressure profile used? (e.g. anelastic model)
      bool const_p;

      // timestep counter
      n_t stp_ctr;

      // maps linear Lagrangian component indices into Eulerian component linear indices
      // the map key is the address of the Thrust vector
      std::map<
        const thrust_device::vector<real_t>*, 
        thrust::host_vector<int> 
      > l2e; 

      // chem stuff
      // TODO: consider changing the unit to AMU or alike (very small numbers!)
      std::vector<typename thrust_device::vector<real_t>::iterator >
        chem_bgn, chem_end; // indexed with enum chem_species_t
      thrust_device::vector<real_t> chem_rhs, chem_ante_rhs, chem_post_rhs;
      /* TODO:
        On May 9, 2012, at 7:44 PM, Karsten Ahnert wrote:
        > ... unfortunately the Rosenbrock method cannot be used with any other state type than ublas.matrix.
        > ... I think, the best steppers for stiff systems and thrust are the
        > runge_kutta_fehlberg78 or the bulirsch_stoer with a very high order. But
        > should benchmark both steppers and choose the faster one.
      */
      boost::numeric::odeint::runge_kutta4<
        thrust_device::vector<real_t>, // state_type
        real_t,                        // value_type
        thrust_device::vector<real_t>, // deriv_type
        real_t,                        // time_type
        boost::numeric::odeint::thrust_algebra,
        boost::numeric::odeint::thrust_operations,
        boost::numeric::odeint::never_resizer
      > chem_stepper;

      // temporary data
      thrust::host_vector<real_t>
        tmp_host_real_grid,
        tmp_host_real_cell;
      thrust::host_vector<thrust_size_t>
        tmp_host_size_cell;
      thrust_device::vector<real_t>
        tmp_device_real_part,
        tmp_device_real_part1,  
        tmp_device_real_part2,  
        tmp_device_real_part3,
        tmp_device_real_part4,
        tmp_device_real_part5,
        tmp_device_real_cell,
        tmp_device_real_cell1,
	&u01;  // uniform random numbers between 0 and 1 // TODO: use the tmp array as rand argument?
      thrust_device::vector<unsigned int>
        tmp_device_n_part,
        &un; // uniform natural random numbers between 0 and max value of unsigned int
      thrust_device::vector<thrust_size_t>
        tmp_device_size_cell,
        tmp_device_size_part;

      // to simplify foreach calls
      const thrust::counting_iterator<thrust_size_t> zero;

      // number of particles to be copied left/right in multi-GPU setup
      thrust_size_t lft_count, rgt_count;

      // nx in devices to the left of this one
      unsigned int n_x_bfr,
                   n_x_tot; // total number of cells in x in all devices

      // number of cells in devices to the left of this one
      thrust_size_t n_cell_bfr;

      const int halo_size = 2,
                halo_x, // number of cells in the halo for courant_x before first "real" cell, halo only in x
                halo_y, // number of cells in the halo for courant_y before first "real" cell, halo only in x
                halo_z; // number of cells in the halo for courant_z before first "real" cell, halo only in x


      // in/out buffers for SDs copied from other GPUs
      thrust_device::vector<n_t> in_n_bfr, out_n_bfr;
      // TODO: real buffers could be replaced with tmp_device_real_part1/2 if sstp_cond>1
      thrust_device::vector<real_t> in_real_bfr, out_real_bfr;

      // fills u01[0:n] with random numbers
      void rand_u01(thrust_size_t n) { rng.generate_n(u01, n); }

      // fills un[0:n] with random numbers
      void rand_un(thrust_size_t n) { rng.generate_n(un, n); }

      // max(1, n)
      int m1(int n) { return n == 0 ? 1 : n; }

      // ctor 
      impl(const opts_init_t<real_t> &_opts_init, const int &n_x_bfr, const int &n_x_tot) : 
        init_called(false),
        should_now_run_async(false),
        selected_before_counting(false),
        should_now_run_cond(false),
        var_rho(false),
	opts_init(_opts_init),
	n_dims( // 0, 1, 2 or 3
          opts_init.nx/m1(opts_init.nx) + 
          opts_init.ny/m1(opts_init.ny) + 
          opts_init.nz/m1(opts_init.nz)
        ), 
        n_cell(
          m1(opts_init.nx) * 
          m1(opts_init.ny) *
          m1(opts_init.nz)
        ),
        zero(0),
        n_part(0),
        sorted(false), 
        u01(tmp_device_real_part),
        n_user_params(opts_init.kernel_parameters.size()),
        un(tmp_device_n_part),
        rng(opts_init.rng_seed),
        stp_ctr(0),
        n_x_bfr(n_x_bfr),
        n_x_tot(n_x_tot),
        n_cell_bfr(n_x_bfr * m1(opts_init.ny) * m1(opts_init.nz)),
        halo_x( 
          n_dims == 1 ? halo_size:                                      // 1D
          n_dims == 2 ? halo_size * opts_init.nz:                       // 2D
                        halo_size * opts_init.nz * opts_init.ny         // 3D
        ),
        halo_y(         halo_size * (opts_init.ny + 1) * opts_init.nz), // 3D
        halo_z( 
          n_dims == 2 ? halo_size * (opts_init.nz + 1):                 // 2D
                        halo_size * (opts_init.nz + 1) * opts_init.ny   // 3D
        ),
<<<<<<< HEAD
        L( 
          n_dims == 1 ? common::turbulence::length_scale(opts_init.dx * si::metres)                                                      / si::metres: // 1D
          n_dims == 2 ? common::turbulence::length_scale(opts_init.dx * si::metres, opts_init.dz * si::metres)                           / si::metres: // 2D
                        common::turbulence::length_scale(opts_init.dx * si::metres, opts_init.dy * si::metres, opts_init.dz * si::metres)/ si::metres  // 3D
        ),
=======
        adve_scheme(opts_init.adve_scheme),
>>>>>>> eb41aae8
        pure_const_multi (((opts_init.sd_conc) == 0) && (opts_init.sd_const_multi > 0 || opts_init.dry_sizes.size() > 0)) // coal prob can be greater than one only in sd_conc simulations
      {
        // note: there could be less tmp data spaces if _cell vectors
        //       would point to _part vector data... but using.end() would not possible
        // initialising device temporary arrays
        tmp_device_real_cell.resize(n_cell);
        tmp_device_real_cell1.resize(n_cell);
        tmp_device_size_cell.resize(n_cell);

        // if using nvcc, put increase_sstp_coal flag in host memory, but with direct access from device code
#if defined(__NVCC__)
        cudaMallocHost(&increase_sstp_coal, sizeof(bool));
#else
        increase_sstp_coal = new bool();
#endif
        *increase_sstp_coal = false;

        // initialising host temporary arrays
        {
          thrust_size_t n_grid;
          switch (n_dims) // TODO: document that 3D is xyz, 2D is xz, 1D is x
          {
            case 3:
              n_grid = std::max(std::max(
                (opts_init.nx+2*halo_size+1) * (opts_init.ny+0) * (opts_init.nz+0), 
                (opts_init.nx+2*halo_size) * (opts_init.ny+1) * (opts_init.nz+0)),
                (opts_init.nx+2*halo_size) * (opts_init.ny+0) * (opts_init.nz+1)
              );
              break;
            case 2:
              n_grid = std::max(
                (opts_init.nx+2*halo_size+1) * (opts_init.nz+0), 
                (opts_init.nx+2*halo_size) * (opts_init.nz+1)
              );
              break;
            case 1:
              n_grid = opts_init.nx+2*halo_size+1;
              break;
            case 0:
              n_grid = 1;
              break;
            default: assert(false); 
          }
          if (n_dims != 0) assert(n_grid > n_cell);
	  tmp_host_real_grid.resize(n_grid);
        }
        tmp_host_size_cell.resize(n_cell);
        tmp_host_real_cell.resize(n_cell);
      }

      // methods
      void sanity_checks();
      void init_SD_with_distros();
      void init_SD_with_distros_sd_conc(const common::unary_function<real_t> &, const real_t &);
      void init_SD_with_distros_tail(const common::unary_function<real_t> &, const real_t);
      void init_SD_with_distros_const_multi(const common::unary_function<real_t> &);
      void init_SD_with_distros_finalize(const real_t &);
      void init_SD_with_sizes();
      void init_sanity_check(
        const arrinfo_t<real_t>, const arrinfo_t<real_t>, const arrinfo_t<real_t>,
        const arrinfo_t<real_t>, const arrinfo_t<real_t>,
        const arrinfo_t<real_t>, const arrinfo_t<real_t>,
        const std::map<enum chem_species_t, const arrinfo_t<real_t> >
      );

      void init_dry_sd_conc();
      void init_dry_const_multi(
        const common::unary_function<real_t> &n_of_lnrd
      );
      void init_dry_dry_sizes(real_t);

      void init_n_sd_conc(
        const common::unary_function<real_t> &n_of_lnrd
      );
      void init_n_const_multi(const thrust_size_t &);
      void init_n_dry_sizes(const real_t &conc, const thrust_size_t &sd_conc);

      void dist_analysis_sd_conc(
        const common::unary_function<real_t> &n_of_lnrd,
        const n_t sd_conc,
        const real_t dt = 1.
      );
      void dist_analysis_const_multi(
        const common::unary_function<real_t> &n_of_lnrd 
      );
      void init_ijk();
      void init_xyz();
      void init_kappa(const real_t &);
      void init_count_num_sd_conc(const real_t & = 1);
      void init_count_num_const_multi(const common::unary_function<real_t> &);
      void init_count_num_const_multi(const common::unary_function<real_t> &, const thrust_size_t &);
      void init_count_num_dry_sizes(const std::pair<real_t, int> &);
      void init_count_num_hlpr(const real_t &, const thrust_size_t &);
      template <class arr_t>
      void conc_to_number(arr_t &arr); 
      void init_e2l(const arrinfo_t<real_t> &, thrust_device::vector<real_t>*, const int = 0, const int = 0, const int = 0, const long int = 0);
      void init_wet();
      void init_sync();
      void init_grid();
      void init_hskpng_ncell();
      void init_hskpng_npart();
      void init_chem();
      void init_chem_aq();
      void init_sstp();
      void init_sstp_chem();
      void init_kernel();
      void init_vterm();

      void fill_outbuf();

           // rename hskpng_ -> step_?
      void hskpng_sort_helper(bool);
      void hskpng_sort();
      void hskpng_shuffle_and_sort();
      void hskpng_count();
      void hskpng_ijk();
      void hskpng_Tpr();

      void hskpng_vterm_all();
      void hskpng_vterm_invalid();
      void hskpng_tke();
      void hskpng_turb_vel(const bool only_vertical = false);
      void hskpng_turb_dot_ss();
      void hskpng_remove_n0();
      void hskpng_resize_npart();

      void moms_all();
   
      void moms_cmp(
        const typename thrust_device::vector<real_t>::iterator &vec1_bgn,
        const typename thrust_device::vector<real_t>::iterator &vec2_bgn
      );
      void moms_ge0(
        const typename thrust_device::vector<real_t>::iterator &vec_bgn
      );
      void moms_rng(
        const real_t &min, const real_t &max, 
        const typename thrust_device::vector<real_t>::iterator &vec_bgn
      ); 
      void moms_calc(
	const typename thrust_device::vector<real_t>::iterator &vec_bgn,
        const real_t power,
        const bool specific = true
      );

      void mass_dens_estim(
	const typename thrust_device::vector<real_t>::iterator &vec_bgn,
        const real_t, const real_t, const real_t
      );

      void sync(
        const arrinfo_t<real_t> &, // from 
        thrust_device::vector<real_t> & // to
      );
      void sync(
        const thrust_device::vector<real_t> &, // from
        arrinfo_t<real_t> &// to
      );

      void adve();
      void turb_adve();
      template<class adve_t>
      void adve_calc(bool, thrust_size_t = 0);
      void sedi();

      void cond_dm3_helper();
      void cond(const real_t &dt, const real_t &RH_max, const bool turb_cond);
      void cond_sstp(const real_t &dt, const real_t &RH_max, const bool turb_cond);
      template<class pres_iter, class RH_iter>
      void cond_sstp_hlpr(const real_t &dt, const real_t &RH_max, const thrust_device::vector<real_t> &Tp, const pres_iter &pi, const RH_iter &rhi);
      void update_th_rv(thrust_device::vector<real_t> &);
      void update_state(thrust_device::vector<real_t> &, thrust_device::vector<real_t> &);
      void update_pstate(thrust_device::vector<real_t> &, thrust_device::vector<real_t> &);

      void coal(const real_t &dt);

      void chem_vol_ante();
      void chem_flag_ante();
      void chem_henry(const real_t &dt);
      void chem_dissoc();
      void chem_react(const real_t &dt);
      void chem_cleanup();
 
      thrust_size_t rcyc();
      void bcnd();

      void src(const real_t &dt);

      void sstp_step(const int &step);
      void sstp_step_exact(const int &step);
      void sstp_step_ssp(const real_t &dt);
      void sstp_save();
      void sstp_step_chem(const int &step);
      void sstp_save_chem();

      void step_finalize(const opts_t<real_t>&);
    };
  };
};<|MERGE_RESOLUTION|>--- conflicted
+++ resolved
@@ -290,15 +290,12 @@
           n_dims == 2 ? halo_size * (opts_init.nz + 1):                 // 2D
                         halo_size * (opts_init.nz + 1) * opts_init.ny   // 3D
         ),
-<<<<<<< HEAD
         L( 
           n_dims == 1 ? common::turbulence::length_scale(opts_init.dx * si::metres)                                                      / si::metres: // 1D
           n_dims == 2 ? common::turbulence::length_scale(opts_init.dx * si::metres, opts_init.dz * si::metres)                           / si::metres: // 2D
                         common::turbulence::length_scale(opts_init.dx * si::metres, opts_init.dy * si::metres, opts_init.dz * si::metres)/ si::metres  // 3D
         ),
-=======
         adve_scheme(opts_init.adve_scheme),
->>>>>>> eb41aae8
         pure_const_multi (((opts_init.sd_conc) == 0) && (opts_init.sd_const_multi > 0 || opts_init.dry_sizes.size() > 0)) // coal prob can be greater than one only in sd_conc simulations
       {
         // note: there could be less tmp data spaces if _cell vectors
